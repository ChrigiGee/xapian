--- conflicted
+++ resolved
@@ -84,13 +84,9 @@
 	{ "remotetcp_glass", REMOTE|
 	    BACKEND|TRANSACTIONS|POSITIONAL|WRITABLE|METADATA|VALUESTATS },
 	{ "singlefile_glass", SINGLEFILE|
-<<<<<<< HEAD
-	    BACKEND|POSITIONAL|VALUESTATS },
+	    BACKEND|POSITIONAL|VALUESTATS|COMPACT },
 	{ "honey", HONEY|
-	    BACKEND|POSITIONAL|VALUESTATS },
-=======
 	    BACKEND|POSITIONAL|VALUESTATS|COMPACT },
->>>>>>> b2f09b72
 	{ NULL, 0 }
     };
 
@@ -127,15 +123,11 @@
 	srcdir = test_driver::get_srcdir();
 	string datadir = srcdir + "/testdata/";
 
-<<<<<<< HEAD
 #ifdef XAPIAN_HAS_HONEY_BACKEND
-	do_tests_for_backend(BackendManagerHoney());
+	do_tests_for_backend(BackendManagerHoney(datadir));
 #endif
 
-	do_tests_for_backend(BackendManager());
-=======
 	do_tests_for_backend(BackendManager(string()));
->>>>>>> b2f09b72
 
 #ifdef XAPIAN_HAS_INMEMORY_BACKEND
 	do_tests_for_backend(BackendManagerInMemory(datadir));
