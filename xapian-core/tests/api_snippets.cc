--- conflicted
+++ resolved
@@ -460,12 +460,6 @@
     return true;
 }
 
-<<<<<<< HEAD
-/// Test CJK word segmentation.
-DEFINE_TESTCASE(snippet_cjkwords, backend) {
-    Xapian::Enquire enquire(get_database("apitest_simpledata"));
-    enquire.set_query(Xapian::Query("已經"));
-=======
 /// Test CJK ngrams.
 DEFINE_TESTCASE(snippet_cjkngrams, generated) {
     Xapian::Database db = get_database("snippet_cjkngrams",
@@ -483,7 +477,6 @@
     Xapian::QueryParser qp;
     auto q = qp.parse_query("已經完成", qp.FLAG_DEFAULT | qp.FLAG_CJK_NGRAM);
     enquire.set_query(q);
->>>>>>> 7b3e4d9f
 
     Xapian::MSet mset = enquire.get_mset(0, 0);
 
@@ -491,7 +484,28 @@
     const char *input = "明末時已經有香港地方的概念";
     size_t len = strlen(input);
 
-<<<<<<< HEAD
+    unsigned flags = Xapian::MSet::SNIPPET_CJK_NGRAM;
+    string s;
+    s = mset.snippet(input, len, stem, flags, "<b>", "</b>", "...");
+    TEST_STRINGS_EQUAL(s, "明末時<b>已</b><b>經</b>有香港地方的概念");
+
+    s = mset.snippet(input, len / 2, stem, flags, "<b>", "</b>", "...");
+    TEST_STRINGS_EQUAL(s, "...<b>已</b><b>經</b>有香港地...");
+
+    return true;
+}
+
+/// Test CJK word segmentation.
+DEFINE_TESTCASE(snippet_cjkwords, backend) {
+    Xapian::Enquire enquire(get_database("apitest_simpledata"));
+    enquire.set_query(Xapian::Query("已經"));
+
+    Xapian::MSet mset = enquire.get_mset(0, 0);
+
+    Xapian::Stem stem;
+    const char *input = "明末時已經有香港地方的概念";
+    size_t len = strlen(input);
+
     unsigned cjk_flags = Xapian::TermGenerator::FLAG_CJK_WORDS;
 
 #ifdef USE_ICU
@@ -510,15 +524,6 @@
 #endif
     DO_TEST(mset.snippet(input, len, stem, 0, "<b>", "</b>", "...", cjk_flags));
 #undef DO_TEST
-=======
-    unsigned flags = Xapian::MSet::SNIPPET_CJK_NGRAM;
-    string s;
-    s = mset.snippet(input, len, stem, flags, "<b>", "</b>", "...");
-    TEST_STRINGS_EQUAL(s, "明末時<b>已</b><b>經</b>有香港地方的概念");
-
-    s = mset.snippet(input, len / 2, stem, flags, "<b>", "</b>", "...");
-    TEST_STRINGS_EQUAL(s, "...<b>已</b><b>經</b>有香港地...");
->>>>>>> 7b3e4d9f
 
     return true;
 }