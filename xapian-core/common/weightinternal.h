/** @file weightinternal.h
 * @brief Xapian::Weight::Internal class, holding database and term statistics.
 */
/* Copyright 2007 Lemur Consulting Ltd
 * Copyright 2009 Olly Betts
 *
 * This program is free software; you can redistribute it and/or
 * modify it under the terms of the GNU General Public License as
 * published by the Free Software Foundation; either version 2 of the
 * License, or (at your option) any later version.
 *
 * This program is distributed in the hope that it will be useful,
 * but WITHOUT ANY WARRANTY; without even the implied warranty of
 * MERCHANTABILITY or FITNESS FOR A PARTICULAR PURPOSE.  See the
 * GNU General Public License for more details.
 *
 * You should have received a copy of the GNU General Public License
 * along with this program; if not, write to the Free Software
 * Foundation, Inc., 51 Franklin St, Fifth Floor, Boston, MA  02110-1301 USA
 */

#ifndef XAPIAN_INCLUDED_WEIGHTINTERNAL_H
#define XAPIAN_INCLUDED_WEIGHTINTERNAL_H

#include "xapian/weight.h"

#include "xapian/database.h"

#include "internaltypes.h"

#include <map>
#include <string>

/// A pair holding a termfreq and reltermfreq.
struct TermFreqs {
    Xapian::doccount termfreq;
    Xapian::doccount reltermfreq;

    TermFreqs() : termfreq(0), reltermfreq(0) {}
    TermFreqs(Xapian::doccount termfreq_, Xapian::doccount reltermfreq_)
	    : termfreq(termfreq_), reltermfreq(reltermfreq_) {}

    void operator +=(const TermFreqs & other) {
	termfreq += other.termfreq;
	reltermfreq += other.reltermfreq;
    }

    /// Return a std::string describing this object.
    std::string get_description() const;
};

namespace Xapian {

/** Class to hold statistics for a given collection. */
class Weight::Internal {
  public:
    /** Total length of all documents in the collection. */
    totlen_t total_length;

    /** Number of documents in the collection. */
    Xapian::doccount collection_size;

    /** Number of relevant documents in the collection. */
    Xapian::doccount rset_size;

    /** Database to get the bounds on doclength and wdf from. */
    Xapian::Database db;

    /** Map of term frequencies and relevant term frequencies for the
     *  collection. */
    std::map<std::string, TermFreqs> termfreqs;

<<<<<<< HEAD
    /** Create a Weight::Internal object with global statistics.
     *
     *  All term-specific statistics will be set to 0.
     *
     *  @param stats  Object containing the statistics to use.
     */
    Internal(const Internal & stats);

    /** Create a Weight::Internal object with global and term statistics.
     *
     *  @param stats  Object containing the statistics to use.
     *  @param term   The term to read the term-specific statistics for.
     */
    Internal(const Internal & stats, const std::string & term);

=======
>>>>>>> bd46b50e
    Internal() : total_length(0), collection_size(0), rset_size(0) { }

    /** Add in the supplied statistics from a sub-database. */
    Internal & operator +=(const Internal & inc);

    /** Get the term-frequency of the given term.
     *
     *  This is "n_t", the number of documents in the collection indexed by
     *  the given term.
     */
    Xapian::doccount get_termfreq(const std::string & term) const;

    /** Set the term-frequency for the given term. */
    void set_termfreq(const std::string & term, Xapian::doccount tfreq);

    /** Get the relevant term-frequency for the given term.
     *
     *  This is "r_t", the number of relevant documents in the collection
     *  indexed by the given term.
     */
    Xapian::doccount get_reltermfreq(const std::string & term) const;

    /** Set the relevant term-frequency for the given term. */
    void set_reltermfreq(const std::string & term, Xapian::doccount rtfreq);

    Xapian::doclength get_average_length() const {
	if (rare(collection_size == 0)) return 0;
	return Xapian::doclength(total_length) / collection_size;
    }

    /** Set the "bounds" stats from Database @a db. */
    void set_bounds_from_db(const Xapian::Database &db_) { db = db_; }

    /// Return a std::string describing this object.
    std::string get_description() const;
};

}

#endif // XAPIAN_INCLUDED_WEIGHTINTERNAL_H<|MERGE_RESOLUTION|>--- conflicted
+++ resolved
@@ -70,24 +70,6 @@
      *  collection. */
     std::map<std::string, TermFreqs> termfreqs;
 
-<<<<<<< HEAD
-    /** Create a Weight::Internal object with global statistics.
-     *
-     *  All term-specific statistics will be set to 0.
-     *
-     *  @param stats  Object containing the statistics to use.
-     */
-    Internal(const Internal & stats);
-
-    /** Create a Weight::Internal object with global and term statistics.
-     *
-     *  @param stats  Object containing the statistics to use.
-     *  @param term   The term to read the term-specific statistics for.
-     */
-    Internal(const Internal & stats, const std::string & term);
-
-=======
->>>>>>> bd46b50e
     Internal() : total_length(0), collection_size(0), rset_size(0) { }
 
     /** Add in the supplied statistics from a sub-database. */
