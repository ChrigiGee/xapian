--- conflicted
+++ resolved
@@ -1,11 +1,7 @@
 /* @file serialise-double.cc
  * @brief functions to serialise and unserialise a double
  */
-<<<<<<< HEAD
-/* Copyright (C) 2006,2007,2008 Olly Betts
-=======
 /* Copyright (C) 2006,2007,2008,2009 Olly Betts
->>>>>>> bd46b50e
  *
  * Permission is hereby granted, free of charge, to any person obtaining a copy
  * of this software and associated documentation files (the "Software"), to
