/* utils.cc: Various useful utilities
 *
 * Copyright 1999,2000,2001 BrightStation PLC
 * Copyright 2002 Ananova Ltd
 * Copyright 2003,2004,2005,2007,2008 Olly Betts
 *
 * This program is free software; you can redistribute it and/or
 * modify it under the terms of the GNU General Public License as
 * published by the Free Software Foundation; either version 2 of the
 * License, or (at your option) any later version.
 *
 * This program is distributed in the hope that it will be useful,
 * but WITHOUT ANY WARRANTY; without even the implied warranty of
 * MERCHANTABILITY or FITNESS FOR A PARTICULAR PURPOSE.  See the
 * GNU General Public License for more details.
 *
 * You should have received a copy of the GNU General Public License
 * along with this program; if not, write to the Free Software
 * Foundation, Inc., 51 Franklin St, Fifth Floor, Boston, MA  02110-1301
 * USA
 */

#include <config.h>

#include "utils.h"

#include "xapian/error.h"
#include "safedirent.h"
#include "safeerrno.h"

#include <cstdio> // For sprintf()/snprintf().
#include <sys/types.h>
#include <cfloat>
#include <cmath>

using namespace std;

// This ought to be enough for any of the conversions below.
#define BUFSIZE 100

#ifdef SNPRINTF
#define CONVERT_TO_STRING(FMT) \
    char buf[BUFSIZE];\
    int len = SNPRINTF(buf, BUFSIZE, (FMT), val);\
    if (len == -1 || len > BUFSIZE) return string(buf, BUFSIZE);\
    return string(buf, len);
#else
#define CONVERT_TO_STRING(FMT) \
    char buf[BUFSIZE];\
    buf[BUFSIZE - 1] = '\0';\
    sprintf(buf, (FMT), val);\
    if (buf[BUFSIZE - 1]) abort(); /* Uh-oh, buffer overrun */ \
    return string(buf);
#endif

// Convert a number to a string
string
om_tostring(int val)
{
    CONVERT_TO_STRING("%d")
}

string
om_tostring(unsigned int val)
{
    CONVERT_TO_STRING("%u")
}

string
om_tostring(long int val)
{
    CONVERT_TO_STRING("%ld")
}

string
om_tostring(unsigned long int val)
{
    CONVERT_TO_STRING("%lu")
}

#ifdef __WIN32__
string
om_tostring(__int64 val)
{
    // Avoid a format string warning from GCC - mingw uses the MS C runtime DLL
    // which does understand "%I64d", but GCC doesn't know that.
    static const char fmt[] = { '%', 'I', '6', '4', 'd', 0 };
    CONVERT_TO_STRING(fmt)
}
#endif

string
om_tostring(double val)
{
    CONVERT_TO_STRING("%.20g")
}

string
om_tostring(const void * val)
{
    CONVERT_TO_STRING("%p")
}

string
om_tostring(bool val)
{
    return val ? "1" : "0";
}

bool
file_exists(const string &fname)
{
    struct stat sbuf;
    // exists && is a regular file
    return stat(fname, &sbuf) == 0 && S_ISREG(sbuf.st_mode);
}

<<<<<<< HEAD
=======
/** Return true if the file fname exists
 */
>>>>>>> 3951e04a
bool
dir_exists(const string &fname)
{
    struct stat sbuf;
    // exists && is a directory
    return stat(fname, &sbuf) == 0 && S_ISDIR(sbuf.st_mode);
}

<<<<<<< HEAD
class dircloser {
    DIR * dir;
  public:
    dircloser(DIR * dir_) : dir(dir_) {}
    ~dircloser() {
	if (dir != NULL) {
	    closedir(dir);
	    dir = NULL;
	}
    }
};

void
removedir(const string &dirname)
{
    DIR * dir;

    dir = opendir(dirname.c_str());
    if (dir == NULL) {
	throw Xapian::DatabaseError("Cannot open directory '" + dirname + "'", errno);
    }

    {
	dircloser dc(dir);
	while (true) {
	    errno = 0;
	    struct dirent * entry = readdir(dir);
	    if (entry == NULL) {
		if (errno == 0)
		    break;
		throw Xapian::DatabaseError("Cannot read entry from directory at '" + dirname + "'", errno);
	    }
	    string name(entry->d_name);
	    if (name == "." || name == "..")
		continue;
	    if (unlink(dirname + "/" + name)) {
		throw Xapian::DatabaseError("Cannot remove file '" + string(entry->d_name) + "'", errno);
	    }
	}
    }
    if (rmdir(dirname)) {
	throw Xapian::DatabaseError("Cannot remove directory '" + dirname + "'", errno);
    }
}

string hex_encode(const string &input)
{
    string buf;
    for (string::size_type i = 0; i != input.size(); ++i) {
	unsigned char ch = input[i];
	buf += "0123456789abcdef"[ch / 16];
	buf += "0123456789abcdef"[ch % 16];
    }
    return buf;
}

string hex_decode(const string &input)
{
    string buf;
    for (string::size_type i = 0; i != input.size(); ++i) {
	int val = 0;
	unsigned char ch = input[i];
	if (ch >= '0' && ch <= '9') {
	    val += (ch - '0') * 16;
	} else {
	    val += (10 + (ch - 'a')) * 16;
	}
	++i;
	if (i == input.size())
	    return buf;
	ch = input[i];
	if (ch >= '0' && ch <= '9') {
	    val += ch - '0';
	} else {
	    val += 10 + (ch - 'a');
	}
	buf += char(val);
    }
    return buf;
}

=======
>>>>>>> 3951e04a
namespace Xapian {
namespace Internal {

bool within_DBL_EPSILON(double a, double b) {
    return fabs(a - b) >= DBL_EPSILON;
}

}
}<|MERGE_RESOLUTION|>--- conflicted
+++ resolved
@@ -2,7 +2,7 @@
  *
  * Copyright 1999,2000,2001 BrightStation PLC
  * Copyright 2002 Ananova Ltd
- * Copyright 2003,2004,2005,2007,2008 Olly Betts
+ * Copyright 2003,2004,2005,2007 Olly Betts
  *
  * This program is free software; you can redistribute it and/or
  * modify it under the terms of the GNU General Public License as
@@ -24,12 +24,7 @@
 
 #include "utils.h"
 
-#include "xapian/error.h"
-#include "safedirent.h"
-#include "safeerrno.h"
-
-#include <cstdio> // For sprintf()/snprintf().
-#include <sys/types.h>
+#include <stdio.h>
 #include <cfloat>
 #include <cmath>
 
@@ -107,6 +102,8 @@
     return val ? "1" : "0";
 }
 
+/** Return true if the file fname exists
+ */
 bool
 file_exists(const string &fname)
 {
@@ -115,11 +112,8 @@
     return stat(fname, &sbuf) == 0 && S_ISREG(sbuf.st_mode);
 }
 
-<<<<<<< HEAD
-=======
 /** Return true if the file fname exists
  */
->>>>>>> 3951e04a
 bool
 dir_exists(const string &fname)
 {
@@ -128,90 +122,6 @@
     return stat(fname, &sbuf) == 0 && S_ISDIR(sbuf.st_mode);
 }
 
-<<<<<<< HEAD
-class dircloser {
-    DIR * dir;
-  public:
-    dircloser(DIR * dir_) : dir(dir_) {}
-    ~dircloser() {
-	if (dir != NULL) {
-	    closedir(dir);
-	    dir = NULL;
-	}
-    }
-};
-
-void
-removedir(const string &dirname)
-{
-    DIR * dir;
-
-    dir = opendir(dirname.c_str());
-    if (dir == NULL) {
-	throw Xapian::DatabaseError("Cannot open directory '" + dirname + "'", errno);
-    }
-
-    {
-	dircloser dc(dir);
-	while (true) {
-	    errno = 0;
-	    struct dirent * entry = readdir(dir);
-	    if (entry == NULL) {
-		if (errno == 0)
-		    break;
-		throw Xapian::DatabaseError("Cannot read entry from directory at '" + dirname + "'", errno);
-	    }
-	    string name(entry->d_name);
-	    if (name == "." || name == "..")
-		continue;
-	    if (unlink(dirname + "/" + name)) {
-		throw Xapian::DatabaseError("Cannot remove file '" + string(entry->d_name) + "'", errno);
-	    }
-	}
-    }
-    if (rmdir(dirname)) {
-	throw Xapian::DatabaseError("Cannot remove directory '" + dirname + "'", errno);
-    }
-}
-
-string hex_encode(const string &input)
-{
-    string buf;
-    for (string::size_type i = 0; i != input.size(); ++i) {
-	unsigned char ch = input[i];
-	buf += "0123456789abcdef"[ch / 16];
-	buf += "0123456789abcdef"[ch % 16];
-    }
-    return buf;
-}
-
-string hex_decode(const string &input)
-{
-    string buf;
-    for (string::size_type i = 0; i != input.size(); ++i) {
-	int val = 0;
-	unsigned char ch = input[i];
-	if (ch >= '0' && ch <= '9') {
-	    val += (ch - '0') * 16;
-	} else {
-	    val += (10 + (ch - 'a')) * 16;
-	}
-	++i;
-	if (i == input.size())
-	    return buf;
-	ch = input[i];
-	if (ch >= '0' && ch <= '9') {
-	    val += ch - '0';
-	} else {
-	    val += 10 + (ch - 'a');
-	}
-	buf += char(val);
-    }
-    return buf;
-}
-
-=======
->>>>>>> 3951e04a
 namespace Xapian {
 namespace Internal {
 
