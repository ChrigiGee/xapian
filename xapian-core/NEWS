<<<<<<< HEAD
up to:
Mon Jul 07 12:40:20 GMT 2008  Olly Betts <olly@survex.com>

	* HACKING,NEWS: Update to reflect the autotools now being in the SVN
	  tree, and the versions we are now bootstrapping with.
	* NEWS: Update from ChangeLog.

	* matcher/multimatch.cc,matcher/remotesubmatch.cc,
	  matcher/remotesubmatch.h: Apply patch from ticker #279 to improve
	  performance of matches with multiple remote databases.  This adds
	  a special case for the top match being from a remote database, to
	  avoid accessing the termlist to calculate the percentage scaling
	  factor.

	* api/omenquire.cc: When calculating percentages, round to the
	  nearest integer, rather than rounding down.  There was a FIXME
	  about this, but no explanation of why it hadn't already been
	  done, and I can see no bad side effects so far.  The most obvious
	  positive effect is that queries which should get precisely 100%
	  will no longer be assigned 99% due to rounding errors.

	* tests/api_anydb.cc: Add new test, topercent2, checking the
	  percentage values returned by standard searches, both against
	  known current values for some of the hits, and against a search
	  with a "local" backend.  Also, in rsetmultidb1, test the return
	  value of mset_range_is_same_weights().
	* tests/api_db.cc: In rsetmultidb2, test the return value of
	  mset_range_is_same_weights().

	* tests/harness/testutils.cc,tests/harness/testutils.h: Add
	  function to test if two mset ranges have the same percentages,
	  and slightly improve the messages on failure of the mset range
	  comparison tests.

	* matcher/multimatch.cc: Fix calculation of lower bound when
	  collapsing and match deciders are used.  (Only tended to manifest
	  when the collapsing threw away a lot of documents, and when also
	  using a custom sort order, but I don't think that was required.)
	  Also, perform the adjustments due to percentage cutoffs after the
	  other adjustments, to avoid the lower bound setting for
	  collapsing overriding the lower bound from the percentage cutoff.
	* tests/harness/index_utils.cc: Add a value to value slot 12, which
	  only has 5 different values, for testing this bug.
	* tests/api_db.cc: Add regression test for calculation of the lower
	  bound.

	* Makefile.am,bin/Makefile.mk,examples/Makefile.mk: Remove
	  extra_cleandirs as automake 1.10.1 fixes the bug which it was working
	  around.

HEAD only:

	* docs/doxygen_api_conf.in,docs/doxygen_full_conf.in: Disable
	  "JAVADOC_AUTOBRIEF" since we always try to write a brief
	  description explicitly, and it causes problems in some cases.

	* backends/chert/: Change ChertAllDocsPostList to inherit from
	  ChertPostList and use the doclen list from the posting table
	  rather than using the termlist table.  This helps towards making
	  the termlist table optional, reduces the amount of data read in
	  the process of iterating through an alldocs postlist, and can
	  make a massive difference in performance: I've measured the time
	  to iterate through all the documents in a 1000000 document
	  database, and the patch speeds this operation up by a factor of
	  6.
	  Add `keep_reference` parameter to the ChertPostList constructor,
	  instead of not keeping a reference if the term is empty.
	  ChertAllDocsPostList uses this to keep a reference to the
	  database while using an empty term.
	  Add ChertAllDocsModifiedPostList class, inspired by
	  ChertModifiedPostList, (with corresponding new source files) to
	  handle alldocs postlist with modifications: this wasn't needed
	  before since the termlist is updated immediately after changes.

	* tests/harness/: Add "name" parameter to
	  BackendManager::get_writable_database_as_database(), and
	  BackendManager::get_writable_database_again(), (and subclasses)
	  so that old databases can be revived.  Useful for the performance
	  tests.

	* tests/harness/: Wait for subprocesses to finish at end of tests,
	  with remotetcp backend, to avoid test failures due to final flush
	  of a subprocess writing to the database used for the next test.

	* Makefile.am,tests/Makefile.am: Fix make check-* targets to match
	  the current set of backends.  Add .multichert and .multiflint to
	  the clean-local hook in tests/.  Leave .multi there for now, to
	  clean up existing .multi directories in the automated build trees.

	* api/postingsource.cc: Make ValueWeightPostingSource use value
	  statistics, if they're available, to return accurate term
	  frequency statistics, and a better maxweight.
	* tests/api_db.cc: Add valueweightsource2, to test the bounds and
	  maxweight returned by a ValueWeightPostingSource for backends
	  with valuestats support.  Replace !multi condition in
	  valueweightsource1 with a SKIP_TEST_FOR_BACKEND invocation, since
	  this is a shortcoming we should fix at some point.

	* tests/harness/testrunner.cc,tests/harness/testrunner.h: Replace
	  DO_TESTS_FOR_BACKEND macro with a do_tests_for_backend method;
	  the method version takes a BackendManager * and gets the backend
	  name from that, rather than requiring it to be specified.
	  Requires addition of a couple of extra private members to the
	  TestRunner class.

	* include/xapian/database.h: Add get_value_freq(),
	  get_value_lower_bound() and get_value_upper_bound() methods to
	  Database, to get statistics about the values stored in a slot.
	* api/omdatabase.cc,backends/chert/,backends/database.cc,
	  backends/inmemory/inmemory_database.cc,
	  backends/inmemory/inmemory_database.h,
	  backends/remote/remote-database.cc,common/,
	  net/remoteserver.cc: Add support for the value statistics methods
	  to chert, inmemory, multi and remote databases.
	* tests/Makefile.am,tests/api_valuestats.cc,
	  tests/harness/testrunner.cc,tests/harness/testrunner.h: Add test
	  of the value statistics code, and a "valuestats" backend property
	  to select only backends supporting this.

	* rests/harness/: Make flint and chert subtypes for the remote and
	  multi backend types.  These are specified (on the command line
	  and elsewhere) by the main type (multi, remotetcp or remoteprog),
	  followed by an underscore, followed by the subtype (flint or
	  chert).  Change return type of BackendManager::get_dbtype() to a
	  string instead of a const char *, to allow backend managers which
	  have subtypes to generate the result dynamically.
	* tests/harness/backendmanager_remote.cc,
	  tests/harness/backendmanager_remote.h,
	  tests/harness/backendmanager_remoteprog.cc,
	  tests/harness/backendmanager_remoteprog.h,
	  tests/harness/backendmanager_remotetcp.cc,
	  tests/harness/backendmanager_remotetcp.h: Add new
	  BackendManagerRemote class as a common base for the two remote
	  backend managers, and move duplicated code into it.  Add
	  parameter to its constructor, and to the constructors of the
	  remote backend manager subclasses, to control the type of
	  database to use at the remote end.
	* tests/harness/backendmanager_multi.cc,
	  tests/harness/backendmanager_multi.h: Add parameter to
	  constructor of BackendManagerMulti, controlling the type of
	  database to use for sub databases.  Put the generated database
	  files in ".multiflint" and ".multichert" instead of ".multi".
	* tests/harness/testrunner.cc: Update list of backend properties to
	  contain the new subtypes.  Modify use_backend() to allow either
	  the full backend type, or just the main part of the backend type,
	  to be specified, so that, for example "-b multi" will run both
	  the multi_chert and multi_flint tests.  Add test runs for all the
	  subtypes now supported.  Catch string exceptions thrown by the
	  test runner - these can currently occur when neither flint or
	  chert are compiled in.
	* tests/apitest.cc,tests/apitest.h: Adjust return type of
	  get_dbtype(), implement skip_test_*_backend functions which just
	  check the prefix of the type, and implement SKIP_TEST_*_BACKEND
	  macros using these.
	* tests/api_anydb.cc: Modify check for running on a multi backend
	  to copy with getting a string back from get_dbtype().

	* tests/perftest/perftest.cc: Include the xapian version string in
	  the test output.  For runs from SVN, also include the subversion
	  revision number and branch in the output.

	* configure.ac,tests/,tests/perftest/,tests/perftest_matchdecider.cc,
	  tests/perftest_randomidx.cc: Move performance test source files
	  into a subdirectory.  Modify output of performance tests to
	  include some basic system information, and also to include
	  details of the parameters used to perform indexing tests.

	* api/omenquire.cc,common/,expand/Makefile.mk,expand/esetinternal.cc,
	  expand/expand.cc: Rewrite class ESet::Internal, incorporating the
	  functionality which used to be in the internal OmExpand class.  The
	  expand operation now uses a min heap rather than calling
	  nth_element() repeatedly - this should reduce the complexity of the
	  expand operation by a factor of n/log(n) where n is the requested
	  ESet size.

	* tests/harness/testrunner.cc,tests/harness/testrunner.h: Add
	  condition to test if the backend is "inmemory".
	* tests/perftest_randomidx.cc: Change the run size from 1000
	  documents to 1000000.  Disable this test for the inmemory
	  backend, because it will quickly use up all the memory on the
	  machine.

	* api/Makefile.mk,api/omquery.cc,api/omqueryinternal.cc,
	  include/Makefile.mk,include/xapian.h,include/xapian/query.h,matcher/,
	  tests/api_db.cc: Add support for Xapian::PostingSource.
	* docs/Makefile.am,docs/index.html,docs/postingsource.rst: Add
	  topic document for PostingSource.
	* api/postingsource.cc,include/xapian/postingsource.h,tests/api_db.cc,
	  tests/harness/index_utils.cc: Add ValueWeightPostingSource, which
	  reads a value, applies sortable_unserialise() to it, and returns
	  that as the weight for each document.

	* common/omassert.h: Add AssertEqDoubleParanoid().
	* matcher/multimatch.cc: Use it instead of home-brewed version.

* Start new development backend "chert".  Currently the only change over flint is
	  that in the postlist table, doclengths are stored once in a
	  chunked postlist-like form, rather than once per posting.

* include/xapian/enquire.h: Change definition of MSet::get_termfreq()
	  such that it will fall back to looking the term frequency up in
	  the database rather than raising an exception if the term is not
	  present in the mset.

	* tests/: Use copies of freemem.cc and freemem.h from omega to report
	  the free physical memory at each stage of indexing.  Also, add a
	  get_total_physical_memory() function to this, and report its
	  value at the top of the results file (only tested on Linux so
	  far).

	* api/omdatabase.cc,backends/database.cc,backends/flint/,
	  common/database.h,include/xapian/database.h: Add
	  metadata_keys_begin() and metadata_keys_end() methods to
	  Database, to allow the complete list of metadata in a database to
	  be retrieved.  Supports a prefix argument to obtain a limited
	  subset of the keys, since that may be useful in some situations
	  and is very easy to implement.  Only accesses the keys in the
	  first database in a multidatabase situation (which corresponds
	  with the current behaviour of get_metadata()).

	* tests/perftest.cc,tests/perftest.h: Log indexing runs every 5
	  seconds, as well as after every 1000 documents - gives useful
	  information for slow index runs.
	* tests/Makefile.am,tests/perftest_randomidx.cc: Add a new
	  performance test which builds a randomly generated index, and
	  times the index run.  Probably wants a bit more tweaking to make
	  it slightly more representative, but should be a useful test to
	  run on systems where downloading a large amount of data is
	  impractical.
	* tests/perftest.cc: Flush after each write, so we can monitor
	  progress of long running tests (we might need to remove this
	  again later, if profiling shows it has a noticeable impact).  Fix
	  two calls to write() to be a single call.
	* tests/perftest_randomidx.cc: Add values to different slots; I'd
	  added them all to slot 0 by mistake, so they were overwriting
	  each other.

	* Makefile.am,tests/,tests/harness/,tests/perftest.cc,tests/perftest.h,
	  tests/perftest_matchdecider.cc: Rework the test collation
	  mechanism slightly to allow it to be used by other testsuites:
	  rename collate-apitest to collate-test, and add a parameter to it
	  naming the output file.  Add new "testrunner.h" and
	  "testrunner.cc" which are an equivalent to the old mechanism in
	  apitest for running tests with various properties; the properties
	  for each backend are now held as member variables of a TestRunner
	  class, and testsuites (eg, apitest) subclass this and implement a
	  "run()" method, which will be called for each backend with the
	  appropriate properties set.  Move definition of DEFINE_TESTCASE
	  macro into testsuite.h.  Add new testsuite "perftest", which is
	  intended to contain potentially time consuming performance tests,
	  logging the results to an XML file for later analysis.  Add a
	  simple test of the ValueSetMatchDeciders to this testsuite.
	  "perftest" isn't run by make check, because it is likely to take
	  some hours to complete in future - instead, there's a new
	  top-level target "check-perf" which builds and runs perftest.
	* configure.ac,tests/perftest.cc,tests/submitperftest.py.in,
	  tests/urllib2_file.py: Fix display of upper bound on number of
	  results of search (was showing lower bound).  Fix display of
	  closing <repetition> tags.  Add script to submit the results of a
	  performance test to a central server.

	  Add ValueSetMatchDecider,
	  which is a matchdecider which is intended to be passed a set of
	  values to look for in documents, and selects documents based on
	  the presence of those values.

* Calling RSet:add_document() with argument 0 now throws InvalidArgumentError.

* stemtest: No longer checks environment variables OM_STEMTEST_SKIP_RANDOM,
  OM_STEMTEST_LANGUAGES, and OM_STEMTEST_SEED.

QueryParser sped up (new version of lemon); queryparsertest runs 2.2% faster

* All deprecated xapian-core features listed for removal in 1.1.0 have been
  removed.  For details, and suggested updates, see deprecation.html.

* The remote database protocol major version has been increased, allowing
  a significant amount of compatibility code to be removed.  This change means
  that new clients won't work with old servers, and old clients won't work
  with new servers.  If upgrading a live system, you will need to take this
  into account.

	* backends/flint/: Improve reporting of failures to obtain lock due
	  to unexpected errors - the error messages included in the
	  exceptions raised are now more verbose in many situations.  Also,
	  if the lock can't be obtained when a database is being created,
	  report the lock failure, not a DatabaseOpeningError - it's more
	  useful to know that the lock attempt failed than that the
	  database wasn't present before the attempt to create it.

	* common/Makefile.mk,common/socket_utils.cc,common/socket_utils.h,
	  net/remoteconnection.cc,net/tcpclient.cc: Move windows-specific
	  socket handling code from remoteconnection.cc into a separate
	  file, provides the inline close_fd_or_socket for unix in the
	  header file.  Use this in tcpclient.cc instead of close to close
	  sockets correctly on windows.

* database replication

	* tests/harness/backendmanager_multi.cc: Make the multi
	  backendmanager use relative paths in its stub databases.
	* backends/database.cc: Stub databases used to
	  assume that any relative paths were relative to the current
	  working directory.  They now assume that relative paths are
	  relative to the directory holding the stub database file.
	  Also, lines which begin with a '#' character are ignored, so we
	  can place comments in the stub database files.  Also, recognise a
	  new database type: a "stub directory", which is a directory
	  containing a stub database file named "XAPIANDB".
	* api/replication.cc: Replica databases are now created as
	  directories containing a "XAPIANDB" stub file, so all the
	  workings are internal.
	* common/Makefile.mk,common/fileutils.cc,common/fileutils.h: Add
	  new set of utilities to manipulate path names - extracting
	  directory names, and joining paths.
	* tests/api_replicate.cc: Enable test properly, now that
	  it passes.  Test needs to be expanded to check that the database
	  copy succeeded better.

Xapian-core 1.0.7 (2008-07-??):
=======
Xapian-core 1.0.7 (2008-07-15):
>>>>>>> 3951e04a

API:

* OP_VALUE_RANGE, OP_VALUE_GE, and OP_VALUE_LE:

  + If there were gaps in the document id numbering, these operators could
    return document ids which weren't present in the database.  This has been
    fixed.

  + These operators are now more efficient when there are a lot of "missing"
    document ids (bug#270).
<<<<<<< HEAD

  + Optimise Query(OP_VALUE_GE, <n>, "") to Query::MatchAll.

* Xapian::QueryParser:

  + QueryParser now stops parsing immediately when it hits a syntax error.
    This doesn't change behaviour, but does mean failing to parse queries is
    now more efficient.

  + Cases of O(N*N) behaviour have been fixed.

* Xapian::Stem now recognises "nl" as an alias for "dutch" (debian bug 484458).

* Setting sort by value was being ignored by a Xapian::Enquire object which had
  previously had a Xapian::Sorter set (bug#256).

* When using a MatchDecider, Enquire::get_mset() wasn't reducing
  matches_lower_bound unless all the potential results were retrieved, which
  led to the lower bound being incorrect in some such cases.

* When using a MatchDecider, Enquire::get_mset() now tracks how many documents
  were tested and were rejected, and sets matches_estimated based on this rate.
  Also, matches_upper_bound is reduced by the number of rejected documents.

testsuite:

* Improved test coverage in a couple of places.

matcher:


flint backend:

* If Database::reopen() is called and the database revision on disk hasn't
  changed, then do as little work as possible.  Even if it has changed, don't
  bother to recheck the version file (bug#261).

* xapian-compact:

=======

  + Optimise Query(OP_VALUE_GE, <n>, "") to Query::MatchAll.

* Xapian::QueryParser:

  + QueryParser now stops parsing immediately when it hits a syntax error.
    This doesn't change behaviour, but does mean failing to parse queries is
    now more efficient.

  + Cases of O(N*N) behaviour have been fixed.

* Xapian::Stem now recognises "nl" as an alias for "dutch" (debian bug 484458).

* Setting sort by value was being ignored by a Xapian::Enquire object which had
  previously had a Xapian::Sorter set (bug#256).

testsuite:

* Improved test coverage in a few places.

matcher:

* When using a MatchDecider, we weren't reducing matches_lower_bound unless
  all the potential results were retrieved, which led to the lower bound
  being too high in some such cases.

* We now track how many documents were tested by a MatchDecider and how many
  of those it rejected, and set matches_estimated based on this rate.  Also,
  matches_upper_bound is reduced by the number of rejected documents.

* Fixed matches_upper_bound in some cases when collapsing and using a
  MatchDecider.

* Fixed matches_lower_bound when collapsing and using a percentage cutoff.

* When using two or more of a MatchDecider, collapsing, or a percentage
  cutoff, we now only round the scaled estimate once, and we also round it to
  the nearest rather than always rounding down.  Hopefully this should
  improve the estimate a little in such cases.

* Fix problem on x86 with the top match getting 99% rather than 100% (caused
  by excess precision in intermediate value).

flint backend:

* If Database::reopen() is called and the database revision on disk hasn't
  changed, then do as little work as possible.  Even if it has changed, don't
  bother to recheck the version file (bug#261).

* xapian-compact:

>>>>>>> 3951e04a
  + Fix check for user metadata key to not match other key types we may add in
    the future.  When compacting, we can't assume how we should handle them.

  + If the same user metadata key is present in more than one source database
    with different tag values, issue a warning and copy an arbitrary tag value.

  + Fix potential SEGV when compacting database(s) with user metadata but no
    postings.

  + In error message, refer to "iamflint" as the "version file", not the
    "meta file".

* xapian-inspect:

  + Print top-bit-set characters as escaped hex forms as they often won't be
    valid UTF-8 sequences.

  + If we're passed a database directory rather than a single table, issue a
    special error message since this is an obvious mistake for users to make.

* Fix cursor handling for a modified table which has previously only had
  sequential updates which usually manifested as zlib errors (bug#259).

<<<<<<< HEAD
* Use 32 bit integers for most of flint's internal integer types on all
  platforms for consistency (previously we used "long" everywhere, which is 64
  bit on most 64 bit platforms, and 32 bits on other platforms).

=======
>>>>>>> 3951e04a
quartz backend:

* Fix cursor handling for a modified table which has previously only had
  sequential updates which usually manifested as incorrect data being returned
  (bug#259).

* Calling skip_to() as the first operation on an all-documents PostingIterator
  now works correctly.

<<<<<<< HEAD
* Use 32 bit integers for most of quartz's internal integer types on all
  platforms for consistency (previously we used "long" everywhere, which is 64
  bit on most 64 bit platforms, and 32 bits on other platforms).

remote backend:

=======
remote backend:

* Improve performance of matches with multiple databases at least one of which is
  remote, and when the top hit is from a remote database (bug#279).

>>>>>>> 3951e04a
* When remote protocol version doesn't match, the error message displayed 
  now shows the minor version number supplied by the server correctly.

* We now wait for the connection to close after sending MSG_SHUTDOWN for a
  WritableDatabase, which ensures that changes have been written to disk
  and the lock released.

* We no longer ever send MSG_SHUTDOWN for a read-only Database - just closing
  the connection is enough (and is protocol compatible).

inmemory backend:

* Fix bug which resulted in the values not being stored correctly when
  replacing an existing document, or if there are gaps in the document id
  numbering.

build system:

* This release now uses newer versions of the autotools (autoconf 2.61 ->
  2.62; automake 1.10 -> 1.10.1; libtool 1.5.24 -> 1.5.26).  The newer
<<<<<<< HEAD
  autoconf reportedly results in a faster configure script.
=======
  autoconf reportedly results in a faster configure script, and warns about
  use of unrecognised configure options.
>>>>>>> 3951e04a

* Fix configure to recognise --enable-log=profile and fix build problems when
  this is enabled.

* "make up" in the "tests" subdirectory now does "make" in the top-level.

<<<<<<< HEAD
* configure: Improve code to prevent pointlessly probing for f77, gcj, and rc.

=======
>>>>>>> 3951e04a
* Fix "make distcheck" by using dist-hook to install generated files from
  either srcdir or builddir, with the appropriate dependency to generate them
  automatically in maintainer mode builds.

documentation:

* intro_ir.html: Improve wording a bit.

* The documentation now links to trac instead of bugzilla.  For links to the
  main website, we now prefer xapian.org to www.xapian.org.

* Doxygen-generated API documentation:

  + Improved documentation in several places.

  + The helper macro XAPIAN_VISIBILITY_DEFAULT no longer appears in the output.

  + Header and directory relationship graphs are no longer generated as they
    aren't actually informative here.

* HACKING: Numerous updates and improvements.

examples:

* quest: Output get_description() of the parsed query.

portability:

* Fix build with GCC 2.95.3.

* Fix build with GCC 4.3.

* Newer libtool features improved support for Mac OS X Leopard and added
  support for AIX 6.1.

<<<<<<< HEAD
packaging:


=======
>>>>>>> 3951e04a
debug code:

* Database::get_spelling_suggestion() now debug logs with category APICALL
  rather than SPELLING, for consistency with all other API methods.

* Added APICALL logging to a few Database methods which didn't have it.

* Remove debug log tracing from get_description() methods since logging for
  other methods calls get_description() methods on parameters, so logging these
  calls just makes for more confusing debug logs.  A get_description() method
  should have no side-effects so it's not very interesting even when explicitly
  called by the user.

Xapian-core 1.0.6 (2008-03-17):

API:

* Add new query operators OP_VALUE_LE and OP_VALUE_GE which perform "single
  ended" range checks, and a corresponding new Query constructor.

* Add Unicode::toupper() to complement Unicode::tolower().

* Xapian::Stem has been further optimised - stemtest now runs ~2.5% faster.

testsuite:

* tests/runtest: Fixed to handle test programs with a ".exe" extension.

* tests/queryparsertest: Add a couple more testcases which already work to
  improve test coverage.

* tests/apitest: Add caseconvert1 testcase to test Unicode::tolower() and
  Unicode::toupper().

flint backend:

* xapian-check: Fix not to report an error for a database containing no
  postings but some user metadata.

* Update the base files atomically to avoid problems with reading processes
  finding partially written ones.

* Create lazy tables with the correct revision to avoid producing a database
  which we later report as "corrupt" (bug#232).

* xapian-compact: Fix compaction for databases which contain user metadata
  keys.

quartz backend:

* Update the base files atomically to avoid problems with reading processes
  finding partially written ones.

remote backend:

* The addition of OP_VALUE_LE and OP_VALUE_GE required an update to the Query
  serialisation, which required a minor remote protocol version bump.

* Fix to actually set the writing half as the connection as non-blocking when
  a timeout is specified.  This would have prevented timeouts from operating
  correctly in some situations.

build system:

* configure: GCC warning flag overhaul:  Stop passing "-Wno-multichar" since
  any multi-character character literal is bound to be a typo (I believe we
  were only passing it after misinterpreting its sense!)  Pass
  "-Wformat-security", and "-Wconversion" for all GCC versions.  Add
  "-Winit-self" and "-Wstrict-overflow=5" for GCC >= 4.2.  The latter might
  prove too aggressive, but seems reasonable so far.  Fix some minor niggles
  revealed by "-Wconversion" and "-Wstrict-overflow=5".

* Add XAPIAN_NORETURN() annotations to functions and non-virtual methods which
  don't return.

documentation:

* docs/intro_ir.html: Briefly mention how pure boolean retrieval is supported.

* docs/valueranges.html: Fix example of using multiple VRPs to come out as a
  "program listing".

* include/xapian/queryparser.h: Fix incorrect example in doccomment.

* docs/quickstart.html: Remove information covered by INSTALL since
  there's no good reason to repeat it and two copies just risks one
  getting out of date (as has happened here!)

* docs/quickstart.html: Fix very out of date reference to MSet::items
  (bug#237).

* PLATFORMS: Remove reports for 0.8.x as they're too old to be interesting.
  Separate out 0.9.x reports.  Add Solaris 9 and 10 success reports from James
  Aylett.  Update from Debian buildd logs.

portability:

* Now builds on OS/2, thanks to a patch by Yuri Dario.

* Fix testsuite to build on mingw (broken by changes in 1.0.5).

debug code:

* Fix --enable-assertions build, broken by changes in 1.0.5.

Xapian-core 1.0.5 (2007-12-21):

API:

* More sophisticated sorting of results is now possible by defining a
  functor subclassing Xapian::Sorter (bug#100).

* Xapian::Enquire now provides a public copy constructor and assignment
  operator (bug#219).

* Xapian::Document::values_begin() didn't ensure that values had been read
  when working on a Document read from a database.  However, values_end() did
  (and so did values_count()) so this wasn't generally a problem in practice.

* Xapian::PostingIterator::skip_to() now works correctly when running over
  multiple databases.

* Xapian::Database::postlist_begin() no longer adds a "MultiPostList" wrapper
  for the common case when there's only one subdatabase.

* Xapian::TradWeight now avoids division by zero in the (rare) situation of the
  average document length being zero (which can only happen if all documents
  are empty or only have terms with wdf 0).

* Calling Xapian::WritableDatabase methods when we don't have exactly one
  subdatabase now throws InvalidOperationError.

testsuite:

* apitest:

  + Testcases now describe the conditions they need to run, and are
    automatically collated by a Perl script.  This makes it significantly
    easier to add a new testcase.

  + The test harness's "BackendManager" has been overhauled to allow
    cleaner implementations of testcases which are currently hard to
    write cleanly, and to make it easier to add new backend settings.

  + Add a "multi" backend setting which runs suitable tests over two
    subdatabases combined.  There's a corresponding new make target
    "check-multi".

  + Add more feature tests of document values.

  + sortrel1 now runs for inmemory too.

  + Add simple feature test for TradWeight being used to run a query.

  + Fix spell3 to work on Microsoft Windows (bug#177).

  + API classes are now tested to check they have copy constructors and
    assignment operators, and also that most have a default constructor.

  + quartztest testcases adddoc2 and adddoc3 have been reworked as apitest
    testcases adddoc5 and adddoc6, which run for other backends.

  + stubdb1 now explicitly creates the database it needs - generally this
    bug didn't manifest because an earlier test has already created it.

* queryparsertest: Add feature tests to check that ':' is being inserted
  between prefix and term when it should be.

* Fix extracting of valgrind error messages in the test harness.

* tests/valgrind.supp: Add more variants of the zlib suppressions.

matcher:

* Xapian::Enquire: When the "first" parameter to get_mset() is non-zero, avoid
  copying all the wanted items after performing the match.

* Fix bug in handling a pure boolean match over more than one database under
  set_docid_order(ASCENDING) - we used to exit early which isn't correct.

* When collapsing on a value, give a better lower bound on the number of
  matches by keeping track of the number of empty collapse values seen.

* Xapian::BM25Weight: Fix bug when k2 is non-zero: a non-initialised value
  influenced the weight calculations.  By default k2 is zero, so this bug
  probably won't have affected most users.

* The mechanism used to collate term statistics across multiple databases has
  been greatly simplified (bug#45).

flint backend:

* xapian-check:

  + Update to handle flint databases produced by Xapian 1.0.3 and later.

  + Fix not to go into an infinite loop if certain checks fail.

quartz backend:

* quartzcompact: Fix equality testing of C strings to use strcmp() rather than
  '=='!  In practice, using '==' often gives the desired effect due to pooling
  of constant strings, but this may have resulted in a bug on some platforms.

remote backend:

* If we're doing a match with only one database which is remote then just
  return the unserialised MSet from the remote match.  This requires an
  update to the MSet serialisation, which requires a minor remote protocol
  version bump.

build system:

* XO_LIB_XAPIAN now hooks LT_INIT as well as AC_PROG_LIBTOOL and
  AM_PROG_LIBTOOL.

* Distribute preautoreconf, dir_contents, docs/dir_contents and
  tests/dir_contents.

* Fix preautoreconf to correctly handle all the sources passed to doxygen to
  create the collated internal source documentation, and to work in a VPATH
  build.

documentation:

* sorting.html: New document on the topic of sorting match results.

* HACKING,admin_notes.html,bm25.html,glossary.html,intro_ir.html,overview.html,
  quickstart.html,scalability.html,termgenerator,html,synonyms.html: Assorted
  minor improvements.

* valueranges.html: State explicitly that Xapian::sortable_serialise() is used
  to encode values at index time, and give an example of how it is called.

* API documentation:

 + Clarify get_wdf() versus get_termfreq().

 + We now use pngcrush to reduce the size of PNG files in the HTML version.

 + The HTML version no longer includes various intermediate files which doxygen
   generates.

 + Hide the v102 namespace from Doxygen as it isn't user visible.

 + Stop describing get_description() as an "Introspection method", as this
   doesn't help to explain what it does, and get_description() doesn't really
   fall under common formal definitions of "introspection".

* index.html: Add a list of documents on particular topics and include links to
  previously unlinked-to documents.  Weed down the top navigation bar which had
  grown to unwieldy length.

* PLATFORMS: Update for Debian buildds.

* Improve documentation comment for Document::termlist_count().

* admin_notes.html: Note that this document is up-to-date for 1.0.5.

* INSTALL: zlib 1.2.0 apparently fixes a memory leak in deflateInit2(), which
  we use, so that's another reason to prefer 1.2.x.

portability:

* Add explicit includes of C headers needed to build with the latest snapshots
  of GCC 4.3.  Fix new warnings.

* xapian-config: On platforms which we know don't need explicit dependencies,
  --ltlibs now gives the same output as --libs.

* The minimum supported GCC version is now 2.95.3 (rather than 2.95) as 2.95.3
  added support for '#include <sstream>' which means we no longer need to
  maintain our own version.

* Fix build with SGI's compiler on IRIX.

* Fix or suppress some MSVC warnings.

debug code:

* Remove incorrect assertion in MultiAndPostList (bug#209).

* Fix build when configured with "--enable-log --disable-assertions".

Xapian-core 1.0.4 (2007-10-30):

API:

* Query:

  + Add OP_SCALE_WEIGHT operator (and a corresponding constructor which
    takes a single subquery and a parameter of type "double").  This
    multiplies the weights from the subquery by the parameter, allowing
    adjustment of the importance of parts of the query tree.

  + Deprecate the essentially useless constructor Query(Query::op, Query).

* QueryParser:

  + A field prefix can now be set to expand to more than one term prefix.
    Similarly, multiple term prefixes can now be applied by default.  This is
    done by calling QueryParser::add_boolean_prefix() or
    QueryParser::add_prefix() more than once with the same field name but a
    different term prefix (previously subsequent calls with the same field name
    had no effect).

  + Trying to set the same field as probabilistic and boolean now throws
    InvalidOperationError.

  + Fix parsing of `term1 site:example.org term2', broken by changes in 1.0.2.

  + Drop special treatment for unmatched ')' at the start of the query, as it
    seems rather arbitrary and not particularly useful and was causing us to
    parse `(site:example.org) -term' incorrectly.

  + The QueryParser now generates pure boolean Query objects for strings such
    as `site:example.org' by applying OP_SCALE_WEIGHT with a factor of 0.0.

  + Fix handling of `"quoted phrase" +term' and `"quoted phrase" -term'.

  + Fix handling of `site:example.org -term'.

  + Fix problem with spelling correction of hyphenated terms (or other terms
    joined with phrase generators): the position of the start of the term
    wasn't being reset for the second term in the generated phrase, resulting
    in out of bounds errors when substituting the new value in the corrected
    query string.

  + The parser stack is now a std::vector<> rather than a fixed size, so it
    will typically use less memory, and can't hit the fixed limit.

  + Fix handling of STEM_ALL and update the documentation comment for
    QueryParser::set_stemming_strategy() to explain how it works clearly.

* PostingIterator: positionlist_begin() and get_wdf() should now always
  throw InvalidOperationError where they aren't meaningful (before in some
  cases UnimplementedError was thrown).

testsuite:

* Add tests for new features.

* Add another valgrind suppression for a slightly different error from zlib
  in Ubuntu gutsy.

* Remove quartztest's test_postlist1 and test_postlist2, replacing the coverage
  lost by extending and adding tests which work with other backends as well.

* If a test throws a subclass of std::exception, the test harness now
  reports the class name and the extra information returned by std::exception's
  what() method.

matcher:

* Several performance improvements have been made, mainly to the handling
  of OP_AND and related operations (OP_FILTER, OP_NEAR, and OP_PHRASE).
  In combination, these are likely to speed up searching significantly
  for most users - in tests on real world data we've seen savings of 15-55%
  in search times).  These improvements are:

  + OP_AND of 3 or more sub-queries is now processed more efficiently.

  + Sub-queries from adjacent OP_AND, OP_FILTER, OP_NEAR, and OP_PHRASE are now
    combined into a single multi-way OP_AND operation, and the filters which
    implement the near/phrase restrictions are hoisted above this so they need
    to check fewer documents (bug#23).
	  
  + If an OP_OR or OP_AND_MAYBE decays to OP_AND, we now ensure that the less
    frequent sub-query is on the left, which OP_AND is optimised to expect.

* When the Enquire::get_mset() parameter checkatleast is set, and we're sorting
  by relevance with forward ordering by docid, and the query is pure boolean,
  the matcher was deciding it was done before the checkatleast requirement was
  satisfied.  Then the adjustments made to the estimated and max statistics
  based on checkatleast meant the results claimed there were exactly msize
  results.  This bug has now been fixed.

* Queries involving an OP_VALUE_RANGE filter now run around 3.5 times faster
  (bug#164).

* The calculations behind MSet::get_matches_estimated() were always rounding
  down fractions, but now round to the nearest integer.  Due to cumulative
  rounding, this could mean that the estimate is now a few documents higher in
  some cases (and hopefully a better estimate).

* Implement explicit swap() methods for internal classes MSetItem and ESetItem
  which should make the final sort of the MSet and ESet a little more
  efficient.

flint backend:

* Fixed a bug introduced in 1.0.3 - trying to open a flint database for reading
  no longer fails if it isn't writable.

* We no longer use member function pointers in the Btree implementation which
  seems to speed up searching a little.

remote backend:

* The remote protocol minor version has been increased (to accommodate
  OP_SCALE_WEIGHT).  If you are upgrading a live system which uses the
  remote backend, upgrade the servers before the clients.

build system:

* Added macro machinery to allow branch prediction hints to be specified and
  used by compilers which support this (current GCC and Intel C++).

* In a developer build, look for rst2html.py if rst2html isn't found as some
  Linux distros have it installed under with an extension.

documentation:

* In the API documentation, explicitly note that Database::get_metadata()
  returns an empty string when the backend doesn't support user-specified
  metadata, and that WritableDatabase::set_metadata() throws UnimplementedError
  in this case.  Also describe the current behaviour with multidatabases.

* README: Remove the ancient history lesson - this material is better left to
  the history page on the website.

* deprecation.html:

  + Deprecate the non-pythonic iterators in favour of the pythonic ones.

  + Move "Stem::stem_word(word)" in the bindings to the right section (it was
    done in 1.0.0, as already indicated).

  + Improve formatting.

* When running rst2html, using "--verbose" was causing "info" messages to be
  included in the HTML output, so drop this option and really fix this issue
  (which was thought to have been fixed by changes in 1.0.3).

* install.html: Reworked - this document now concentrates on giving
  a brief overview of building which should be suitable for most common cases,
  and defers to the INSTALL document in each tarball for more details.

* PLATFORMS: Update from tinderbox and buildbot.

* remote.html: xapian-tcpsrv has been able to handle concurrent read
  access since 0.3.1 (7 years ago) so update the very out-of-date information
  here.  Also, note that some newer features aren't supported by the remote
  backend yet.

* HACKING: Note specifically that std::list::size() is O(n) for GCC.

* intro_ir.html: Add link to the forthcoming book "Introduction to
  Information Retrieval", which can be read online.

* scalability.html: Update size of gmane.

* quartzdesign.html: Note that Quartz is now deprecated.

debug code:

* The debug assertion code has been rewritten from scratch to be cleaner and
  pull in fewer other headers.

Xapian-core 1.0.3 (2007-09-28):

API:

* Add support for user specified metadata (bug#143).  Currently supported by
  the flint and inmemory backends.

* Deprecate Enquire::register_match_decider() which has always been a no-op.

* Improve the lower bound on the number of matching documents for an AND query
  - if the sum of the lower bounds for the two sides is greater than the
  number of documents in the database, then some of them must have both terms.

* Spelling correction: Fix off-by-one error in loop bounds when initialising
  (bug#194).

* If the check_at_least parameter to Enquire::get_mset() is used, but there
  aren't that many results, then MSet::get_matches_lower_bound() and
  MSet::get_matches_upper_bound() weren't always reported as equal - this
  bug is now fixed.

* When sorting by value, and using the check_at_least parameter to
  Enquire::get_mset(), some potential matches weren't being counted.

* Failing to create a flint or quartz database because we couldn't create the
  directory for it now throws DatabaseCreateError not DatabaseOpeningError.

testsuite:

* Fix display of valgrind output when a test fails because valgrind detected
  a problem.

* Add another version of valgrind suppression for the zlib end condition check
  as this gives a different backtrace for zlib in Ubuntu gutsy.

flint backend:

* The Flint database format has been extended to support user metadata, and
  each termlist entry is now a byte shorter (before compression).  As a
  result, Xapian 1.0.2 and earlier won't be able to read Xapian 1.0.3
  databases.  However, Xapian 1.0.3 can read older databases.  If you open an
  older flint database for writing with Xapian 1.0.3, it will be upgraded
  such that it cannot then be read by Xapian 1.0.2 and earlier.

* Zlib compression wasn't being used for the spelling or synonym tables (due
  to a typo - Z_DEFAULT_COMPRESSION where it should be Z_DEFAULT_STRATEGY).

* xapian-check: Allow "db/record." and "db/record.DB" as arguments.

* Fix "key too long" exception message by substituting FLINT_BTREE_MAX_KEY_LEN
  with its numeric value.

* Assorted minor efficiency improvements.

* If we reach the flush threshold during a transaction, we now write out the
  postlist changes, but don't actually commit them.

* Check length of new terms is at most 245 bytes for flint in add_document()
  and replace_document() so that the API user gets an error there rather
  than when flush() is called (explicitly or implicitly).  Fixes bug#44.

* Flint used to read the value of the environmental variable
  XAPIAN_FLUSH_THRESHOLD when the first WritableDatabase was opened and would
  then cache this value.  However the program using Xapian may have changed
  it, so we now reread it each time a WritableDatabase is opened.

* Implement TermIterator::positionlist_count() for the flint backend.

remote backend:

* Fix the result of MSet::get_matches_lower_bound() when using the
  check_at_least parameter to get_mset().

inmemory backend:

* Implement TermIterator::positionlist_count() for the inmemory backend.

build system:

* xapian-config: We always need to include dependency_libs in the output of
  `xapian-config --libs` if shared libraries are disabled.

* Distribution tarballs are now in the POSIX "ustar" format.  This supports
  pathnames longer than 99 characters (which we now have a few instances of
  in the doxygen generated documentation) and also results in a distribution
  tarball that is about half the size!  This format should be readable by any
  tar program in current use - if your tar program doesn't support it, we'd
  like to know (but note that the GNU tar tarball is smaller than the size
  reduction in the xapian-core tarball...)

* configure no longer generates msvc/version.h - this is now entirely handled
  by the MSVC-specific makefiles.

documentation:

* Add a glossary.

* docs/stemming.html: Reorder the initial paragraphs so we actually answer the
  question "What is a stemming algorithm?" up front.

* When running rst2html, use "--exit-status=warning" rather than "--strict".
  The former actually gives a non-zero exit status for a warning or worse,
  while the former doesn't, but does include any "info" messages in the output
  HTML.

* docs/deprecation.rst: Add "Database::positionlist_begin() throwing
  RangeError and DocNotFoundError".

* valueranges.rst: Correct out-of-date reference to float_to_string.

* HACKING: Document a few more "coding standards".

* PLATFORMS: Updated.

* docs/overview.html: Restore HTML header accidentally deleted in November
  2006.

* Fix several typos.

portability:

* Add missing instances of "#include <string.h>" to fix compilation with recent
  GCC 4.3 snapshots.

* Fix some warnings for various compilers and platforms.

Xapian-core 1.0.2 (2007-07-05):

API:

* Xapian now offers spelling correction, based on a dynamically maintained
  list of spelling "target" words.  This is currently supported by the
  flint backend, and works when searching multiple databases.

* Xapian now offers search-time synonym expansion, based on an externally
  provided synonym dictionary.  This is currently supported by the flint
  backend, and works when searching multiple databases.

* TermGenerator: now offers support for generating spelling correction
  data.

* QueryParser:

  + New flag FLAG_SPELLING_CORRECTION to enable spelling correction, and a new
    method, "get_corrected_query_string()" to get the spelling corrected
    query string.

  + New flags have been added to allow the new synonym expansion feature to be
    enabled and controlled.  Synonym expansion can either be automatic, or only
    for terms explicitly indicated in the query string by the new "~" operator.

  + The precedence of the boolean operators has been adjusted to match their
    usual precedence in mathematics and programming languages.  "NOT" now binds
    as tightly as "AND" (previously "AND NOT" would bind like "AND", but just
    "NOT" would bind like "OR"!)  Also "XOR" now binds more tightly than "OR",
    but less tightly than "AND" (previously it bound just like "OR").

  + '+' and '-' have been fixed to work on bracketed subexpressions as
    documented.

  + If the stemmer is "none", no longer put a Z prefix on terms; this now
    matches the output of TermGenerator.

* Add new Xapian::sortable_serialise() and Xapian::sortable_unserialise()
  functions which serialise and unserialise numbers (currently only
  doubles) to a string representation which sorts in numeric order.  Small
  integers have a short representation.

* NumberValueRangeProcessor has been changed to work usefully.  Previously
  the numbers had to be the same length; now numbers are serialised to
  strings such that a string sort on the string orders the numbers correctly.
  Negative and floating point numbers are also supported now.  The old
  NumberValueRangeProcessor is still present in the library to preserve
  ABI compatibility, but code linking against 1.0.2 or later will pick
  up the new implementation, which really lives in a sub-namespace.

* Documents now have a get_docid() method, to get the document ID from the
  database they came from.

* Add support for a new type of match decider, called a "matchspy".  Unlike
  the old deciders, this will reliably be tested on every candidate
  document, so can be used to tally statistics on them.

* Fixed a segfault when getting a description for a MatchNothing query
  joined with AND_NOT (bug #176).

* Header files have been tidied up to remove some unnecessary includes.
  Applications using "#include <xapian.h>" will not be affected.  We don't
  intend to support direct inclusion of individual header files from the xapian
  directory, but if you do that, you may have to update you code.

testsuite:

* Feature tests added for all new features.

* Improved test coverage in queryparsertest.  Some tests in queryparsertest
  now use flint databases, so the test now ensures that the .flint
  subdirectory exists.

* The test harness no longer creates <dbdir>/log for flint (flint doesn't
  create a log like quartz does).

* apitest: "-bremote" must now be "-bremoteprog" (to better match
  "-bremotetcp"); "-bvoid" must now be "-bnone" (to better describe not
  using a database backend).

* To complement "make check-flint", "make check-quartz", and "make
  check-remote", you can now run tests for the remotetcp backend with
  "make check-remotetcp", for the remoteprog backend with "make
  check-remoteprog", for the inmemory backend with "make check-inmemory", and
  tests not requiring a backend with "make check-none".

* Several extra tests of the check_at_least parameter supplied to
  get_mset() were added.

* Fix memory leak and fd leak in remotetcp handling, so apitest now passes
  under valgrind.

* quartztest: no longer test QuartzPostList::get_collection_freq(), which
  has been removed.

* Add regression test emptyquery2 for bug #176.

* Add regression test matchall1 for bug with MatchAll queries.

* Enhanced test coverage of match functor, to check that it returns all
  matching documents.

matcher:

* Fix bug when check_at_least was supplied - the matches after the
  requested MSet size were being returned to the user.  The parameter is
  also now handled in a more efficient way - no extra memory is required
  (previously, extra memory proportional to the value of check_at_least was
  required).

* Fix bug which used incorrect statistics, and caused assertion failures,
  when performing a search using a MatchAll query.

* Optimisation for single term queries: we don't need to look at the top
  document's termlist to determine that it matches all the query terms.

flint backend:

* The value and position tables are now only created if there is anything to
  add to them.  So if you never use document values, there's no value.DB,
  value.baseA, or value.baseB.  This means the table doesn't need to be opened
  for searching (saving a file handle and a number of syscalls) and when
  flushing changes, we don't need to update baseA/baseB just to keep the
  revisions in step.  The flint database version has been increased, but the
  new code will happily open and read/update flint databases from Xapian 1.0.0
  and 1.0.1.  Xapian 1.0.2 flint databases can't be read by Xapian 1.0.1 or
  earlier though.

* Two new optional tables are now supported: "spelling", which is used to
  store information for spelling correction, and "synonym", which is used
  to store synonym information.

* xapian-compact: Now compacts and merges spelling and synonym tables.
  Also has a new option "--no-renumber" to preserve document ids from
  source databases.

* xapian-check: Now checks the spelling and synonym tables (only the Btree
  structure is currently checked, not the information inside).

* Database::term_exists(), Database::get_termfreq(), and
  Database::get_collection_freq() are now slightly more efficient for flint
  databases.

* New utility 'xapian-inspect' which allowing interactive inspection of key/tag
  pairs in a flint Btree.  Useful for development and debugging, and an
  approximate equivalent to quartzdump.

* WritableDatabase::delete_document() no longer cancels pending changes if the
  document doesn't exist.

* Fix handling of exceptions during commit - previously, this could result
  in tables getting out-of-sync, perhaps even resulting in a corrupt database.

* Optimise iteration of all documents in the case where all the document
  IDs up to lastdocid are used; in this case, we no longer need to access disk
  to get the document IDs.

quartz backend:

* WritableDatabase::delete_document() no longer cancels pending changes if the
  document doesn't exist.

* We no longer create a postlist just to find the termfreq or collection
  frequency.

remote backend:

* Calling WritableDatabase::delete_document() on a non-existent document now
  correctly propagates DocNotFoundError.

* The minor remote protocol version has increased (to fix the previous issue).
  You should be able to cleanly upgrade a live system by upgrading servers
  first and then clients.

* progclient: Reopen stderr on the child process to /dev/null rather than
  closing it.  This fixes apitest with the remoteprog backend to pass when run
  under valgrind (it failed in this case in 1.0.0 and 1.0.1).  It probably
  has no effect otherwise.

* check_at_least is now passed to the remote server to reduce the work
  needed to produce the match, and the serialised size of the returned MSet.

inmemory backend:

* Bug fix: using replace_document() to add a document with a specific
  document id above the highest currently used would create empty documents
  for all document ids in between.

build system:

* Work around an apparent bug in automake which causes the entries in .libs
  subdirectories generated for targets of bin_PROGRAMS not to be removed on
  make clean.  This was causing make distcheck to fail.

* Snapshots and releases are now bootstrapped with automake 1.10, and
  libtool 1.5.24.

* HTML documentation generated from RST files is now installed.

documentation:

* The API documentation is now generated with Doxygen 1.5.2, which fixes the
  missing docs for Xapian::Query.

* Ship and install internals.html.

* Generating the doxygen-collated documentation of the library internals (with
  "make doxygen_source_docs") now only tries to generate an HTML version.  The
  PDF version kept exceeding TeX limits, and HTML is a more useful format for
  this anyway.

* API docs for Xapian::QueryParser now make it clear that the default value for
  the stemming strategy is STEM_NONE.

* API docs now describe the NumberValueRangeProcessor more clearly.

* Several typo fixes and assorted wording improvements.

* queryparser.html: Mention "AND NOT" as an alternative way to write "NOT",
  and document synonym expansion.

* admin_notes.html: Updated for changes in this release, and corrected a
  few minor errors.

* spelling.rst: New file, documenting the spelling correction feature.

* synonyms.rst: New file, documenting the synonyms expansion feature.

* valueranges.rst: The NumberValueRangeProcessor is now documented.

* HACKING: Mention new libtool, and more details about preferring
  pre-increment.  Also add a note about 2 space indentation of protection
  level declarations in classes.

* INSTALL: note that zlib must be installed before you can build.

examples:

* copydatabase: Now copies synonym and spelling data.  Also, fix a cosmetic
  bug with progress output when a specified database directory has a trailing
  slash.

portability:

* Fix to build on with OpenBSD's zlib (xapian-core 1.0.0 and 1.0.1 didn't).

* Fixed to build with older zlib such as zlib 1.1.5 which Solaris apparently
  uses (xapian-core 1.0.0 and 1.0.1 didn't).  However, we recommend using zlib
  1.2.x as decompressing is apparently about 20% faster.

* msvc/version.h.in: Generated version.h for MSVC build no longer has the
  remote backend marked as disabled.

* Fix warnings from Intel's C++ compiler.

* Fixes for compilation with gcc-2.95 and GCC 4.3 snapshots.

packaging:

* RPMs:

  + Rename xapian.spec to xapian-core.spec to match tarball name.

  + Append the user name to BuildRoot.

debug code:

* Better debug logging from the queryparser internals.

Xapian-core 1.0.1 (2007-06-11):

API:

* Xapian::Error:

  + Make Error::error_string member std::string rather than char * to avoid
    problems with double free() with copied Error objects.  Unfortunately
    this mean an incompatible ABI change which we had hoped to avoid until
    1.1.0, but in this case there didn't seem to be a sane way to fix the
    problem without an ABI change.

  + Error::get_description() now converts my_errno to error_string if it hasn't
    been already rather than not including any error description in this case.

  + Add new method "get_description()" to get a string describing the error
    object.  This is used in various examples and scripts, improving their
    error reporting.

* Xapian::Database: Add new form of allterms_begin() and allterms_end()
  which allow iterating of all terms with a particular prefix.  This
  is easier to use than checking the end condition yourself, and is
  more efficiently implemented for the remote backend (fixes bug#153).

* Xapian::Enquire: Passing an uninitialised Database object to Enquire will
  now cause InvalidArgumentError to be thrown, rather than causing a segfault
  when you call Enquire::get_mset().  If you really want an empty database,
  you can use Xapian::InMemory::open() to create one.

* Xapian::QueryParser: Multiple boolean prefixed terms with the same term
  prefix are now combined with OR before such groups are combined with AND
  (bug#157).  Multiple value ranges on the same value are handled similarly.

* Xapian::Query OP_VALUE_RANGE: Avoid calling db->get_lastdocid() repeatedly
  as we know the answer won't change - this reduces the run time of a
  particular test case by 25%.

testsuite:

* Add test for serialisation of error strings.

* Improved output in various situations:

  + Quote strings in TEST_STRINGS_EQUAL().

  + queryparsertest: Use TEST_STRINGS_EQUAL when comparing query descriptions
    against their expected output, since this makes it much easier to see the
    differences.

  + Report whole message for exceptions, rather than a truncated version, in
    verbose mode.

  + Make use of Xapian::Error::get_description(), giving better error
    reports.

* queryparsertest: New test of custom ValueRangeProcessor subclass
  (qp_value_customrange1).

* apitest: flintdatabaseformaterror1 and flintdatabaseformaterror2 now use a
  genuine Xapian 0.9.9 flint database for their tests, and more cases are
  tested.  The two tests have also been split into 3 now.

* Fix test harness not to invoke undefined behaviour in cases where a paragraph
  of test data contains two or fewer characters.

* Implement a better fix for the MSVC ifstream issue which was fixed in 1.0.0.
  This fixes an unintentional side-effect of the previous fix which meant that
  apitest's consistency1 wasn't working as intended (it now has a regression
  test to make sure it is testing what we intend).

flint backend:

* xapian-compact: Don't uncompress and recompress tags when compacting a
  database.  This speeds up xapian-compact rather a lot (by more than 50% in a
  quick test).

* If the docid counter wraps, Flint now throws DatabaseError (fixes bug#152).

* Remove the special case error message for pre-0.6 databases since they'll
  be quartz format (the check is only in flint because this code was taken from
  quartz).

quartz backend:

* If the docid counter wraps, Quartz now throws DatabaseError (fixes bug#152).

remote backend:

* The remote protocol now has a minor version number.  If the major
  version number is the same, a client can work with any server with
  the same or higher minor version number, which makes upgrading live
  systems easier for most remote protocol changes - just upgrade the servers
  first.

* When a read-only remote database is closed, the client no longer sends a
  (totally bogus) MSG_FLUSH to the server, and the reply is also eliminated.
  This reduces the time taken to close a remote database a little (fixes
  bug#149).

inmemory backend:

* skip_to() on an allterms TermIterator from an InMemory Database can no longer
  move backwards.

* An allterms TermIterator now initialises lazily, which can save some work if
  the first operation is a skip_to() (as it often will be).

build system:

* Fix VPATH compilation in maintainer mode with gcc-2.95.

* Fix multiple target rule for generating the queryparser source files in
  parallel builds.

* Distribute missing stub Makefiles for "bin", "examples", and
  "include/xapian".

documentation:

* Document the design flaw with NumberValueRangeProcessor and why it shouldn't
  be used.

* ValueRangeProcessor and subclasses now have API documentation and an overview
  document.

* Expand documentation of value range Query constructor.

* Improved API documentation for the TermGenerator class.

* docs/deprecation.rst:

  + Fix copy and paste error - set_sort_forward() should be changed to
    set_docid_order().

  + Improve entry for QueryParserError.

* PLATFORMS: Updated from tinderbox.

examples:

* copydatabase: Rewritten to use the ability to iterate over all the documents
  in a database.  Should be much more efficient for databases with sparsely
  distributed document IDs.

* simpleindex: Rewritten to use the TermGenerator class, which eliminates a
  lot of non-Xapian related code and is more typical of what a user is likely
  to want to do.

* simplesearch,simpleexpand: Rewritten to use the QueryParser class, which
  is more typical of what a user is likely to want to do.

portability:

* xapian-config: Add special case check for host_os matching linux* or
  k*bsd-gnu since vanilla libtool doesn't correctly probe link_all_deplibs=no
  for them.

packaging:

* RPMs: Add "# norootforbuild" comment which SuSE's build scripts look for.
  Rename "Source0:" to "Source:" as there's only one tarball now.  Add gcc-c++
  and zlib-devel to "Build-Requires:".

* The required automake version has been lowered to 1.8.3, so RPMs can now be
  built on RHEL 4 and SLES 9.

Xapian-core 1.0.0 (2007-05-17):

API:

* Xapian::Database:

  + The Database(const std::string &) constructor has been marked as "explicit".
    Hopefully this won't affect real code, but it's possible.  Instead of
    passing a std::string where a Xapian::Database is expected, you'll now
    have to explicitly write `Xapian::Database(path)' instead of `path'.

  + Fixed problem when calling skip_to() on an allterms iterator over multiple
    databases which could cause a debug assertion in debug builds, and possible
    misbehaviour in normal builds.

* Xapian::Error:

  + The constructors of Error subclasses which take a `const std::string &'
    parameter are now explicit.  This is very unlikely to affect any real code
    but if it does, just write `Xapian::Error(msg)' instead of `msg'.

  + Xapian::Error::get_type() now returns const char* rather than std::string.
    Generally existing code will just work (only one change was required in
    Xapian itself) - the simplest change is to write `std::string(e.get_type())'
    instead of `e.get_type()'.

  + Previously, the errno value was lost when an error was propagated from
    a remote server to the client, because errno values aren't portable
    between platforms.  To fix this, Error::get_errno() is now deprecated and
    you should use Error::get_error_string() instead, which returns a string
    expanded from the errno value (or other system error code).

* Xapian::QueryParser:

  + Now assumes input text is encoded as UTF-8.

  + We've made several changes to term generation strategy.  Most notably:
    Unicode support has been added; '_' now counts as a word character; numbers
    and version numbers are now parsed as a single term; single apostrophes are
    now included in a term; we now store unstemmed forms of all terms; and we
    no longer try to "normalise" accents.

  + parse_query() now throws the new Xapian::Error subclass QueryParserError
    instead of throwing const char * (bug#101).

  + Pure NOT queries are now supported (for example, `NOT apples' will match
    all documents not indexed by the stemmed form of `apples').  You need
    to enable this feature by passing QueryParser::FLAG_PURE_NOT in flags
    to QueryParser::parse_query().

  + We now clear the stoplist when we parse a new query.

  + Queries such as `+foo* bar', where no terms in the database match the
    wildcard `foo*', now match no documents, even if `bar' exists.  Handling
    of `-foo*' has also been fixed.

  + Now supports wildcarding the last term of a query to provide better support
    for incremental searching.  Enabled by QueryParser::FLAG_PARTIAL.

  + The default prefix can now be specified to parse_query() to allow parsing
    of text entry boxes for particular fields.

  + QueryParser::set_stemming_options() has been deprecated since 0.9.0 and
    has now been removed.

* Xapian::Stem:

  + Now assumes input text is encoded as UTF-8.

  + We've updated to the latest version of the Snowball stemmers.  This means
    that a small number of words produce different (and generally better)
    stems and that some new stemmers are supported: german2 (like german but
    normalises umlauts), hungarian, kraaij_pohlmann (a different Dutch
    stemmer), romanian, and turkish.

* Xapian::TermGenerator:

  + New class which generates terms from a piece of text.

* Xapian::Enquire:

  + The Enquire(const Database &) constructor has been marked as "explicit".
    This probably won't affect real code - certainly no Xapian API methods
    or functions take an Enquire object as a parameter - but calls to user
    methods or functions taking an Enquire object could be affected.  In
    such cases, you'll now have to explicitly write `Xapian::Enquire(db)'
    instead of `db'.

  + Enquire::get_eset() now produces better results when used with multiple
    databases - without USE_EXACT_TERMFREQ they should be much more similar to
    results from an equivalent single database; with USE_EXACT_TERMFREQ they
    should be identical.

  + Track the minimum weight required to be considered for the MSet separately
    from the minimum item which could be considered.  Trying to combine the two
    caused several subtle bugs (bug#86).

  + Enquire::get_query() is now `const'.  Should have no effect on user code.

  + Enquire::get_mset() now handles the common case of an "exact" phrase search
    (where the window size is equal to the number of terms) specially.

  + Enquire::include_query_terms and Enquire::use_exact_termfreq are now
    deprecated in favour of capitalised versions Enquire::INCLUDE_QUERY_TERMS
    and Enquire::USE_EXACT_TERMFREQ (for consistency with our other manifest
    constants, and general C/C++ conventions).

* Xapian::RSet:

  + RSet::contains(MSetIterator) is now `const'.  Should have no effect on user
    code.

* Xapian::SimpleStopper::add() now takes `const std::string &' not `const
  std::string'.  Should have no effect on user code.

* Xapian::Query:

  + We now only perform internal validation on a Query object when it's either
    constructed or changed, to avoid O(n^2) behaviour in some cases.

  + Xapian::Query::MatchAll (an alias for Query("")) matches all terms in the
    document (useful for "pure NOT" queries) and Xapian::Query:MatchNothing
    is now a more memorable alias for Query().

* Instead of explicitly checking that a term exists before opening its
  postlist, we now do both in one operation, which is more efficient.

* MatchDecider::operator() now returns `bool' not `int'.

* ExpandDecider::operator() now returns `bool' not `int'.

* Xapian::TermIterator::get_termfreq() now throws InvalidOperationError
  if called on a TermIterator from a freshly created Document (since
  there's no meaningful term frequency as there's no Database for
  context).

* <xapian/output.h> is no longer available as an externally visible header.
  It's not been included by <xapian.h> since 0.7.0.  Instead of using
  `cout << obj;' use `cout << obj.get_description();'.

* New constant Xapian::BAD_VALUENO which is -1 cast to Xapian::valueno.

* New Xapian::ValueRangeProcessor hierarchy: DateValueRangeProcessor,
  NumberValueRangeProcessor, and StringValueRangeProcessor.  In
  conjunction with the new QueryParser::add_valuerangeprocessor()
  method and the new Query::OP_VALUE_RANGE op these allow you to
  implement ranges in the query parser, such as `$50..100',
  `10..20kg', `01/02/2007..03/04/2007'.

testsuite:

* Many new and improved testcases in various areas.

* If a test throws an unknown exception, say so in the test failure message.
  If it throws std::string, report the first 40 characters (or first line if
  less than 40 characters) of the string even in non-verbose mode.

* Use of valgrind improved:

  + The test harness now only hooks into valgrind if environment variable
    XAPIAN_TESTSUITE_VALGRIND is set, which makes it easy to run test programs
    under valgrind in the normal way.  The runtest script sets this
    automatically.

  + runtest now passes "--leak-resolution=high" to valgrind to prevent
    unrelated leak reports related to STL classes from being combined.

  + configure tests for valgrind improved and streamlined.

  + New runsrv script to run xapian-tcpsrv and xapian-progsrv.  We need to
    run these under valgrind to avoid issues with excess numerical precision
    in valgrind's FP handling, but we can use "--tool=none" which is a lot
    faster than running them under valgrind's default memcheck tool.

* The test harness now starts xapian-tcpsrv in a more reliable way - it will
  try sequentially higher port numbers, rather than failing because a
  xapian-tcpsrv (or something else) is already using the default port.
  It also no longer leaks file descriptors (which was causing later tests
  to fail on some platforms), and if xapian-tcpsrv fails to start, the error
  message is now reported.

* remotetest has been removed and its testcases have either been added to
  apitest or just removed if redundant with tests already in apitest.

* termgentest is a new test program which tests the Xapian::TermGenerator
  class.

* TEST_EQUAL_DOUBLE() now uses a slightly less stringent threshold -
  DBL_EPSILON is too strict for calculations which include multiple
  steps.  Also, we now use it instead of doubles_are_equal_enough() and
  weights_are_equal_enough() which try to perform the same job.

* New macro TEST_STRINGS_EQUAL() which displays the strings on separate lines
  so the differences can be clearly seen.

* Test programs are now linked with '-no-install' which means that libtool
  doesn't need to generate shell script wrappers for them on most platforms.

* runtest: Now turns on MALLOC_CHECK_ and MALLOC_PERTURB_ for glibc if
  valgrind isn't being used.

* Better support for Microsoft Windows:

  + test_emptyterm2 no longer tries to delete a database from disk while a
    WritableDatabase object still exists for it, since this isn't supported
    under Microsoft Windows.

  + Fallback handling when srcdir isn't specified how takes into account .exe
    extensions and different path separators.

flint backend:

* Flint is now the default backend.

* xapian-check: New program which performs consistency checks on a flint
  database or table.

* xapian-compact: Now prunes unused docids off the start of each source
  database's range of docids.

* Positional information is now encoded using a highly optimised fls()
  implementation, which is much faster than the FP code 0.9.x used.
  Unfortunately the old encoding could occasionally add extra bits
  on some architectures, which was harmless except the databases
  wouldn't be portable.  Because of this, the flint format has had to
  be changed incompatibly.

* The lock file is now called "flintlock" rather than "flicklock" (which
  was a typo!)

* Flint now releases its lock correctly if there's an error in
  WritableDatabase's constructor.  Previously the lock would remain until
  the process exited.

* Flint now throws new Xapian::Error subclass DatabaseVersionError instead of
  DatabaseOpeningError when it fails to open a database because it has an
  unsupported version.  DatabaseVersionError is a subclass of
  DatabaseOpeningError so existing code should continue to work, but it's
  now much easier to determine if the problem is that a database needs
  rebuilding.

* If you try to open a flint database with an older or newer version than
  flint understands, the exception message now gives the version understood,
  rather than "I only understand FLINT_VERSION" (literally).

* If we fail to obtain the lock, report why in the exception message.

* Flint now compresses tags in the record and termlist tables using zlib.

* More robust code to handle the flint locking child process, in case of
  unexpected errors.

* If a document was replaced more than once between flushes, the document
  length wouldn't be updated after the first change.

quartz backend:

* Quartz is still supported, but use in new projects is deprecated (use Flint
  instead).  Quartz will be removed eventually.

* quartzcheck: Test if this is a quartz database by looking at "meta" not
  "record_DB".  If "record_DB" is >= 2GB and we don't have a LFS aware stat
  function then stat can fail even though the file is there.  Also open the
  database explicitly as a Quartz database for extra robustness.

* If a document was replaced more than once between flushes, the document
  length wouldn't be updated after the first change.

remote backend:

* The remote backend is now supported under Microsoft Windows.

* Open a fresh copy of the database(s) on each connection to a xapian-tcpsrv
  rather than relying on being able to share a database across fork() or
  between threads (which we don't promise will work).

* xapian-tcpsrv: New "--interface" option allows the hostname or address of the
  interface to listen on to be specified (the default is the previous behaviour
  of listening on all interfaces).

* If name lookup fails, report the h_errno code from gethostbyname() rather
  than whatever value errno happens to currently have!

* Fix bugs in query unserialisation.

* The remote backend now supports all operations (get_lastdocid(), and
  postlist_begin() have now been implemented).

* Currently a read-only server can be opened as a WritableDatabase (which is
  a minor bug we plan to fix).  In this case, operations which write will fail
  and the exception is now InvalidOperationError not NetworkError.

* If a remote server catches NetworkTimeoutError then it will now only
  propagate it if we can send it right away (since the connection is
  probably unhappy).  After that (and for any other NetworkError) we now
  just rethrow it locally to close the connection and let it be logged if
  required.

* The timeout parameter to RemoteDatabase wasn't being used, instead the
  client would wait indefinitely for the server to respond.

* A timeout of zero to the remote backend now means "never timeout".  This
  is now the default idle timeout for WritableDatabase (the connection
  timeout default is now 10 seconds, rather than defaulting to the idle
  timeout).

* Fix handling of the document length in remote termlists.

* The remote backend now checks when decoding serialised string that the
  length isn't more than the amount of data available (bug#117).

* The remote term now handles the unique term variants of delete_document
  and replace_document on the server side.

* The RSet serialisation now encodes deltas between docids (rather than the
  docids themselves) which greatly reduces the size of the encoding of a
  sparse RSet for a large database.

* We now encode deltas between term positions when sending data after calling
  positionlist_begin() on a remote database.

* When using a MatchDecider with remote database(s), don't rerun the
  MatchDecider on documents which a remote server has already checked.

* Apply the "decreasing weights with remote database" optimisation which we use
  in the sort_by_relevance case in the sort_by_relevance_then_value case too.

* We now throw NetworkError rather than InternalError for invalid data received
  over the remote protocol.

* We now close stderr of the spawned backend program when using the "prog" form
  of the remote backend.  Previously stderr output would go to the client
  application's stderr.

muscat36 backend:

* Support for the old Muscat 3.6 backends has been completely removed.  It's
  still possible to convert Muscat 3.6 databases to Xapian databases by
  building 0.9.10 and using copydatabase to create a quartz database, which can
  then be read by 1.0.0 (and converted to a flint database using copydatabase
  again).

build system:

* We've added GCC visibility annotations to the library, which when using GCC
  version 4.0 or later reduce the size and load time of the library and
  increase the runtime speed a little.  Under x86_64, the stripped library is
  6.4% smaller (1.5% smaller with debug information).

* configure: If using GCC, use -Bsymbolic-functions if it is supported
  (it requires a very recent version of ld currently).  This option reduces the
  size and load time of the shared library by resolving references within the
  library when it's created.

* We automatically define _FORTIFY_SOURCE in config.h if GCC is in use
  and it's not already set (you can override this as documented in INSTALL).
  This adds some checking (mostly at compile time) that important return
  values aren't ignored and that array bounds aren't exceeded.

* `./configure --enable-quiet' already allows you to specify at configure time
  to pass `--quiet' to libtool.  Now you can override this at make-time by
  using `make QUIET=' (to turn off `--quiet') or `make QUIET=y' (to turn on
  `--quiet').

* In non-maintainer mode, we don't need the tools required to rebuild some of
  the documentation, so speed up configure by not even probing for them in
  this common case.

* The makefiles now use non-recursive make in all directories except "docs" and
  "tests".  For users, this means that the build is faster and requires less
  disk space (bug#97).

* configure: Add proper detection for SGI's C++ (check stderr output of
  "CC -v") and automatically pass -ptused in CXXFLAGS for xapian-core and any
  applications using xapian-config --cxxflags since it seems to be required to
  avoid template linking errors.

* XO_LIB_XAPIAN now checks for the case where XAPIAN_CONFIG wasn't specified
  and xapian-config wasn't found, but the library appears to be installed -
  this almost certainly means that the user has installed xapian-core from
  a package, but hasn't installed the -dev or -devel package, so include
  that advice in the error message.

* `./configure --with-stlport-compiler' now requires a compiler name as an
  argument.

* configure: Disable probes for f77, gcj, and rc completely by preventing
  the probe code from even appearing in configure - this reduces the size of
  configure by 209KB (~25%) and should speed it up significantly.

* configure: Suppress more unhelpful warnings and "remarks" for HP's aCC, and
  turn on "+wlint", which seems useful.

* A number of cases of unnecessary header inclusions have been addressed,
  which should speed up compilation (fewer headers to parse when compiling
  many source files).  This also reduces dependencies within the source code,
  and thus the number of files which need to be rebuilt when a header is
  changed.

* configure: Cache the results of some of our custom tests.

documentation:

* The documentation has all been updated for changes in Xapian 1.0.0.

* Many of the documentation comments in the API headers (which are collated
  using doxygen to generated the API reference) have been improved, and some
  missing ones added.  Also, internal classes, members, and methods are now all
  marked as such so that none should appear in the generated documentation.  In
  particular, the class inheritance graphs should be a lot clearer.  A few other
  problems have also been addressed.

* docs/internals.html: New separate index page for the "internal"
  documentation.

* docs/deprecated.html: New document describing deprecation policy.  This
  includes lists of features which have been removed, or which are deprecated
  and scheduled for removal, along with suggested replacements.

* docs/admin_notes.html: New document introducing Xapian for sysadmins.

* docs/termgenerator.html: New document describing the new term generation
  strategy implemented by the Term::Generator class.

* docs/bm25.html,docs/intro_ir.html: These have been overhauled to make them
  fit better with the rest of the documentation, and with Xapian itself.

* docs/overview.html: Fixed links to error classes in generated API
  documentation.

* HACKING,INSTALL: Many updates and improvements.

* xapian-config: Improve --version output so that help2man produces a better
  man page.

* PLATFORMS: Remove reports for 0.7.* and demote reports for 0.8.* to "older
  reports" status.  All SF compilefarm machines are now "no longer available",
  so update the symbols and key to reflect this.  Update with recent success
  reports from the tinderbox and other sources.

* AUTHORS: Thanks several bug reporters I missed before, as well as recent
  contributors.

* docs/code_structure.html now looks nicer and includes links to
  svn.xapian.org.

* docs/remote_protocol.html: Fixed several typos and other errors, and document
  all the new messages.

* We no longer include docs/apidoc/latex/* in the xapian-core tarballs since
  it's just useless bloat.

examples:

* delve:

  + Report the exception error string if open a database fails.

  + Rename "-k" to "-V" since "keys" were renamed to "values" long ago.  Keep
    "-k" as an alias for now, but don't advertise it.  Add handling so "-V3"
    shows value #3 for every document in the database.

  + No longer stems terms by default.  Add "-s/--stemmer" option to allow a
    stemmer to be specified.

* quest: Add "--stemmer" option to allow stemming language to be set, or
  stemming to be disabled.

portability:

* Fix compilation with GCC 4.3 snapshot.

* Always use pid_t not int for holding a process id, and use AC_TYPE_PID_T to
  `#define pid_t int' if <sys/types.h> doesn't provide pid_t.

* Pass the 4th parameter of setsockopt() as char* which works whether the
  function actually takes char* or void* (since C++ allows implicit conversion
  from char* to void*).

* Most warnings in the MSVC build have been fixed.

* Refactored most portability workarounds into safeXXXX.h headers.

* Building for mingw in a cygwin environment should work better now.

packaging:

* RPM spec file:

  + Updated for the changes in this release.

  + ChangeLog.examples is now packaged.

debug code:

* Rename --enable-debug* configure options - conflating the options to "turn on
  assertions" and "turn on logging" is confusing. `--enable-debug[=partial]'
  becomes `--enable-assertions'; `--enable-debug-verbose' becomes
  `--enable-log' and `--enable-debug=full' becomes `--enable-assertions
  --enable-log'.  For now the old options give an error telling you the new
  equivalent.

* Debug logging from expand is now all of type EXPAND (some was of types
  MATCHER and WTCALC before).

* Hook the debug tracing in the lemon generated parser into Xapian's debug
  logging framework.

* New assertion types: AssertEqParanoid() and AssertNeParanoid().

* Retry write() if it fails when writing a debug log entry to ensure to avoid
  the risk of a partial write.

Xapian-core 0.9.10 (2007-03-04):

API:

* Fix WritableDatabase::replace_document() not to lose positional information
  for a document if it is replaced with itself with unmodified postings.

* QueryParser: Add entries to the "unstem" map for prefixed boolean filters
  (e.g. type:html).

* Fix inconsistent ordering of documents between pages with
  Enquire::set_sort_by_value_then_relevance (fixes bug#110).

testsuite:

* Workaround apparent bug in MSVC's ifstream class.

flint and quartz backends:

* Fix possible double-free after a transaction fails.

* Fix code for recovering from failing to open a table for reading
  mid-modification.  If modifications are so frequent that opening for reading
  fails 100 times in a row, throw DatabaseModifiedError not
  DatabaseOpeningError.

* Don't call std::string::append(ptr, 0) when ptr may be uninitialised
  or NULL (rather suspect, and reported to cause SEGV-like behaviour with
  MSVC).

* Ensure both_bases is set to false if we don't have both bases when
  opening a table using an existing object.

* Use MS Windows API calls to delete files and open files we might want to
  delete while they are still open (i.e. the flint and quartz btree base
  files).  This fixes a problem when a writer can't discard an old revision at
  the exact moment a reader is opening it (bug #108).

remote backend:

* Fix WritableDatabase::has_positions() to refetch the cached value if it
  might be out of date.

* Fix incorrect serialisation of a query with non-default termpositions.

inmemory backend:

* If replace_document is used to set the docid of a newly added document which
  has previously existed, ensure we mark that document as valid.

documentation:

* Assorted improvements to API documentation.

* docs/Makefile.am: The larger pool_size we set in 0.9.9 for building
  sourcedoc.pdf was a bit marginal, so increase it further.

* docs/stemming.html,docs/install.html: Correct 2 references to "CVS" to say
  "SVN" instead.

* HACKING: Update the release checklist.

portability:

* Fix flint and quartz to allow 2GB+ B-tree tables when compiling with MSVC.

packaging:

* RPMs: Remove "." from end of "Summary:".  Package the new man page for
  xapian-progsrv.

Xapian-core 0.9.9 (2006-11-09):

testsuite:

* Use popen() to run xapian-tcpsrv and wait for "Listening..." before returning
  rather than just sleeping for 1 second and hoping that's enough.

* If we can't start xapian-tcpsrv because the port is in use, try higher
  numbered ports.

remote backend:

* xapian-tcpsrv: If the port requested is in use, exit with code 69
  (EX_UNAVAILABLE) which is useful if you're trying to automate launching of
  xapian-tcpsrv instances.

* xapian-tcpsrv: Output "Listening..." once the socket is open and read for
  connections (this allows the testsuite to wait until xapian-tcpsrv is ready
  before connecting to it).

* xapian-progsrv: Now supports --help, --version, and has a man page.  Fixes
  Bug #98.

* Turn on TCP_NODELAY for the TCP variant of the remote backend which
  dramatically improves the latency of operations on the database.

build system:

* internaltest: Disable serialiselength1 and serialisedoc1 when the remote
  backend is disabled to fix build error in this case.

* Move libbtreecheck.la from testsuite/ to backends/quartz/.

* Move the testsuite harness from testsuite/ to tests/harness/.

documentation:

* Ship our custom INSTALL file rather than the generic one from autoconf which
  we've accidentally been shipping instead since 0.9.5.

* docs/Makefile.am: Building sourcedoc.pdf needs a larger pool_size now we're
  using pdflatex.

* HACKING: Update debian packaging checklist.

* PLATFORMS: Updated with results from tinderbox.

portability:

* Create "safefcntl.h" as a replacement for <fcntl.h> instead of using
  "utils.h" for this purpose, since "utils.h" pulls in many other things we
  often don't need.

packaging:

* RPMs: Prevent binaries getting an rpath for /usr/lib64 on FC6.

Xapian-core 0.9.8 (2006-11-02):

API:

* QueryParser: Don't require a prefixed boolean term to start with an
  alphanumeric - allow the same set of characters as we do for the second
  and subsequent characters.

flint backend:

* Only force a flush on WritableDatabase::allterms_begin() if there are
  actually pending changes.

quartz backend:

* Only force a flush on WritableDatabase::allterms_begin() if there are
  actually pending changes.

* quartzcheck: Avoid dying because of an unhandled exception if the Btree
  checking code finds an error in the low-level Btree structure.  Add a
  catch for any other unknown exceptions.

build system:

* When building with GCC, turn on warning flag -Wshadow even when not in
  maintainer mode (provided it is supported by the GCC version being used).

* testsuite/backendmanager.cc: Fix compilation when valgrind is detected by
  configure.

* If generating apidoc.pdf fails, display the logfile pdflatex generates since
  that is likely to show what failed.

documentation:

* Produce a PDF for apidoc rather than PostScript, since the PDF is smaller,
  plus at least as easy to print and easier to view for most users.  Use
  pdflatex to generate the PDF directly rather than going via a DVI file which
  apparently produces a better result and also avoids problems on some Linux
  distros where latex is a symlink to pdfelatex (bug#81, bug#95).

* HACKING: Mention automake 1.10 is out but we've not tested it yet.

* HACKING: Add entries to release checklist: make sure new API methods
  are wrapped by the bindings, and that bug submitters are thanked.

* HACKING: Note that on Debian, tetex-extra is needed for
  fancyhdr.sty.

* HACKING: Note that dch can be used to update debian/changelog.

* docs/code_structure.html: Document backends/remote.

* PLATFORMS: Update from tinderbox.

portability:

* configure: When checking if we need -lm, don't use a constant argument to
  log() as the compiler might simply evaluate the whole expression at compile
  time.

* configure: Redhat's GCC 2.96 doesn't support -Wundef even though real GCC
  version before and after it do!

* configure: Avoid use of double quotes in double-quoted backticks since
  it causes problems on some platforms.

* backends/flint/flint_io.cc: Fix compilation on windows (needs to
  #include "safewindows.h" to get definition of SSIZE_T).

* Fix our implementation of om_ostringstream to compile so that the build
  works once more on older compilers without <sstream> (regression probably
  introduced in 0.9.7).

packaging:

* xapian.spec: Package xapian-progsrv.

Xapian-core 0.9.7 (2006-10-10):

API:

* QueryParser:

  + Allow a distance to be optionally specified for NEAR - e.g.
    "cats NEAR/3 dogs" (bug#92).

  + Implement "ADJ" operator - like "NEAR" except the terms must
    appear in matching documents in the same order as in the query.

  + Fix bug in how we handle prefixed quoted phrases and prefixed brackets.

  + Fix parsing of loved and hated prefixed phrases and bracketted expressions.

  + Fix handling of stopwords in boolean expressions.

  + Don't ignore a stopword if it's the only query term.

* Document::add_value() failed to replace an existing value with the same
  number, contrary to what the documentation says (bug #82).

* Enquire::set_sort_by_value(): Don't fetch the document data when fetching
  the value to sort on.  Simple benchmarking showed this to speed up sort by
  value by a factor of between 3 and 9!

* Implement transactions for flint and quartz.  Also supported are "unflushed"
  transactions, which provided an efficient way to atomically group a number
  of database modifications.

* The Xapian::Error and Xapian::ErrorHandler classes have been reimplemented.
  The new versions have better, clearer documentation comments and are cleaner
  internally.

* Change how doubles are serialised by TradWeight, BM25Weight, and in the
  remote backend protocol.  The new encoding allows us to transfer any double
  value which can be represented by both machines precisely and compactly.

testsuite:

* Add targets "check-flint", "check-quartz", and "check-remote" in tests and at
  the top level which run the subset of tests which test the respective backend.

* apitest: Run tests on flint if flint is enabled, rather than if quartz is
  enabled!

* apitest: Speed up deldoc4 when run in verbose mode - some stringstream
  implementations are very inefficient when the string grows long.

* Turn on GLIBCXX_FORCE_NEW when running tests under valgrind to stop the GNU
  C++ STL from using a pooling allocator.  This helps make velgrind's leak
  tracking more reliable.

* Probe for required valgrind logging options at configure time rather than
  when running the test program.  This saves about 2 seconds per test program
  invocation.

* Fix testsuite harness to show valgrind output when a test fails (when running
  under valgrind in verbose mode).  This had stopped working, probably due to
  changes in valgrind 3.

* internaltest: Check that the the destructor on a temporary object gets called
  at the correct time (Sun C++ deliberately gets this wrong by default, and it
  would be good to catch any other compilers which do the same).

* apitest: When running tests on the remote backend and running under valgrind,
  run xapian-tcpsrv and xapian-progsrv under valgrind too to avoid issues
  with the precision of doubles (bug#94).

flint backend:

* Retry on EINTR from fcntl or waitpid when creating or releasing the flint
  lock file.

* xapian-compact: Add --blocksize option to allow the blocksize to be set
  (default is 8K as before.)

* WritableDatabase::replace_document(did, doc) was double-incrementing the
  "changes" counter when document did didn't exist so it would flush twice
  as often - fixed.

* WritableDatabase::postlist_begin(): Remove forced flush when iterating the
  posting list of a term which has modified postings pending.

quartz backend:

* quartzcompact: Add --blocksize option to allow the blocksize to be set
  (default is 8K as before.)

* WritableDatabase::replace_document(did, doc) was double-incrementing the
  "changes" counter when document did didn't exist so it would flush twice
  as often - fixed.

remote backend:

* Most of the remote backend has been rewritten.  It now supports most
  operations which a local database does (including writing!), the protocol
  used is more compact, and a number of layers of classes have been eliminated
  and the sequences of method calls simplified, so the code should be easier to
  understand and maintain despite doing more.  A number of bugs have been fixed
  in the process.

* xapian-tcpsrv: Report errno if we catch a Xapian::Error which has it set.

* xapian-tcpsrv: Fix memory leak in query unserialisation.

build system:

* Now using autoconf 2.60 for snapshots and releases.  Also now using a
  libtool patch which improves support for Sun C++'s -library=stlport4 option.

* configure: Fix generation of version.h to work with Solaris sed.

* automake adds suitable rules for rebuilding doxygen_api_conf and
  doxygen_source_conf, so remove our less accurate versions.  Also fix
  dependencies for regenerating the doxygen documentation, and make the
  documentation build work with parallel make.

* Make use of the dist_ prefix to avoid having to list files in EXTRA_DIST as
  well as in *_DATA and man_MANS.

* Removed a few unused #include-s.

* include/xapian/error.h: Add hook to allow SWIG bindings to be built using
  GCC's visibility support.

* configure: Turn on automake's -Wportability to help ensure our Makefile.am's
  are written in a portable way.

* configure: Disable probing and short-cut tests for a FORTRAN compiler.  We
  don't use one, but current libtool versions always check for it regardless.

* xapian-config: Prune -L/usr/lib from output of `xapian-config --libs'.

documentation:

* docs/scalability.html: quartzcompact and xapian-compact now allow you to set
  the blocksize, so there's no need to use copydatabase if you want to migrate
  a database to a larger blocksize.  Mention gmane.  Other minor tweaks.

* Eliminate "XAPIAN_DEPRECATED" from generated documentation.

* PLATFORMS: Added success report for Nexenta (alpha 5), MSVC, and sparc linux.
  Updated other results from tinderbox.

* Add links to the wiki from README and the documentation index.

* docs/overview.html: Add discussion of uses of terms vs values.

* docs/overview.html: Rewrite the section on Xapian::Document to remove some
  very out-of-date information and make it clearer.

* include/xapian/database.h: Note that automatically allocated document IDs
  don't reuse IDs from deleted documents.

* include/xapian/enquire.h: Note that "set_sort_by_relevance" is the default
  setting.

* docs/queryparser.html,include/xapian/queryparser.h: Add note that
  FLAG_WILDCARD requires you to call set_database.

* HACKING: Add some advice regarding debugging using -D_GLIBCXX_DEBUG,
  valgrind, and gdb.

* HACKING: Give URL to Alexandre Duret-Lutz's autotools tutorial, which is much
  more up-to-date than the "goat book".

* HACKING: Update and expand the information about the debian packaging.

* Add missing dir_contents files.

portability:

* xapian/version.h: Add a check that _GLIBCXX_DEBUG is set compatibly if we're
  compiling with GNU C++ 3.4 or newer.

* Add configure check to see if "-lm" is needed to get maths functions since
  newer versions of Sun's C++ compiler seem to require this.

* Automatically put Sun's C++ compiler into "ANSI C++ compliant library" mode
  (using -library=stlport4).  This allows us to remove most of the special
  case bits of code we've accumulated for just this compiler, which improves
  maintainability.

* Sun's C++ compiler implements non-standards-conforming lifetimes for
  temporary objects by default.  This means database locks don't get released
  when they should, so we now always pass "-features=tmplife" for Sun C++
  which selects the behaviour specified by the C++ standard.

Xapian-core 0.9.6 (2006-05-15):

API:

* Rename Xapian::xapian_version_string() and companions to
  Xapian::version_string(), etc.  Keep the old functions as aliases which are
  marked as deprecated.

* QueryParser: Add rules to handle a boolean filter with a "+" in front (such
  as +site:xapian.org).

testsuite:

* queryparsertest: Add another prefix testcase to improve coverage.

build system:

* configure: Simpler check for VALGRIND being set to empty value.

* include/Makefile.am: Add xapian/version.h.timestamp as a dependency on
  all-local so that xapian/version.h actually gets regenerated when required.

* Eliminate XAPIAN_BUILD_BACKEND_* from config.h and just use
  XAPIAN_HAS_*_BACKEND from xapian/version.h instead.

documentation:

* remote_protocol.html: Document keep-alive messages.

* xapian/enquire.h: Remove bogus documentation for a parameter which doesn't
  exist.

* PLATFORMS: Added a summary.  Updated and pruned old entries for which we
  have a newer close match.

* HACKING: Expand on details of what's required when changing Xapian (discuss
  documentation requirements, and more on why feature tests are vital).

* HACKING: Update section on building debian packages.

portability:

* The tarball is generated with a patched version of libtool 1.5.22 which
  fixes libtool bugs on HP-UX and some BSD platforms.

* configure: Fix problems with test for snprintf which affected cygwin, and
  possibly some other platforms.

* configure: Tweak version.h generation to cope with CXXCPP putting carriage
  returns into its output as can happen on cygwin.

* Fix renaming of "iamflint.tmp" for MS Windows where you can't rename an open
  file.

* Fixed MSVC7 warnings.

* Added workaround for newlib header bug.

Xapian-core 0.9.5 (2006-04-08):

API:

* QueryParser:

  + Fix FLAG_BOOLEAN_ANY_CASE to really allow any case combination - previously
    it only allowed all uppercase or all lowercase.

  + Fix QueryParser's handling of terms with trailing "#", "+", or "-" when
    set_database has been called and the term doesn't exist in the database
    with the suffix.

* Add mechanism to allow xapian-bindings to override deprecation warnings so
  we can continue to wrap deprecated methods without lots of warnings.

* Move Enquire::get_matching_terms_end() and Document::termlist_end() inline in
  header.

* Database::termlist_begin(): Eliminate the MultiTermList wrapper in the common
  case where we're only dealing with a single database.

* Fix TermIterator::positionlist_begin() to work on TermIterator from
  Database::termlist_begin().  Make TermList::positionlist_begin() pure
  virtual and put dummy implementations in BranchTermList and other
  subclasses which can't (or don't) implement it.  This makes it hard to
  accidentally fail to implement it in a backend's TermList subclass.

* TermIterator::positionlist_begin() with the remote backend now throws
  UnimplementedError instead of InvalidOperationError.

* Implement Enquire::set_sort_by_relevance_then_value().

testsuite:

* Added missing feature test for QueryParser::FLAG_BOOLEAN_ANY_CASE.

* remotetest: Check mset size in tcpmatch1.

flint backend:

* xapian-compact: Fixed segfault from passing an unknown option (e.g.
  "xapian-compact --foo").

quartz backend:

* quartzdump,quartzcompact: Fixed segfault from passing an unknown option
  (e.g.  "quartzdump --foo").

remote backend:

* xapian-tcpsrv: Don't perform a name lookup on the IP address which an
  incoming connection is from as that could easily slow down the search
  response - instead just print the IP address itself if output is verbose.

* xapian-tcpsrv: Allow up to 5 connections in the listen queue instead of just
  one.

build system:

* Removed unused code from the matcher and the remote, quartz, and flint
  backends.

documentation:

* All installed binaries now support --help and --version and have a man page
  (which is generated using help2man).

* docs/overview.html: Bring up to date.

* docs/remote_protocol.html: Document messages for requesting and sending a
  termlist and a document.

* PLATFORMS, AUTHORS: Updated.

* INSTALL: Improve wording.

* HACKING: Note that we now use a lightly patched version of libtool 1.5.22.

* HACKING: aclocal is part of automake, not autoconf.

portability:

* Added some tweaks to help support compilation with MSVC.

packaging:

* RPMs: package the new man pages.

debug code:

* Add missing spaces in some debug output.

Xapian-core 0.9.4 (2006-02-21):

API:

* Flag deprecated methods such that the compiler gives a warning, for compilers
  which support such a feature (most notably GCC >= 3.1).

* Correct typo in name of definition of function xapian_revision().

testsuite:

* Updated uses of deprecated methods in the testsuite.

build system:

* xapian-config: Set exec_prefix and prefix at top of script so that
  xapian-config works after xapian-core is installed.

documentation:

* Add documentation comment for Enquire::set_sort_by_value_then_relevance().

* README: Add pointer to HACKING.  Change "CVS access" to "SVN access".

* PLATFORMS: Updated from tinderbox.

* COPYING: Update second occurrence of old FSF address.

Xapian-core 0.9.3 (2006-02-16):

API:

* Added 4 functions to report version information for the library version being
  used (which may not be the same as that compiled against if shared libraries
  are in use):  xapian_version_string(), xapian_major_version(),
  xapian_minor_version(), xapian_revision().

* Xapian::QueryParser:

  + Fix handling of "+" terms in a query when the default query operator is
    AND.  Added regression test for this.

  + Added "AND NOT" as a synonym for "NOT".  Added feature tests for this.

* Fix prototype for ESet::operator[] to take parameter of type termcount
  instead of doccount (doccount and termcount are both typedefs to the same
  type so this really just makes the prototype more consistent).

* Xapian::Stem: Check for malloc and calloc failing to allocate memory and
  throw an exception.  Richard has fixed this upstream in snowball, so this is
  a temporary fix until we import a new version of snowball.

* Xapian::Database: Trying to open a database for reading which doesn't exist
  now fails with DatabaseOpeningError instead of FeatureUnavailableError.
  Added regression test for this.

* Add Stopper::get_description() and SimpleStopper::get_description().

testsuite:

* Fixed testsuite harness to work with valgrind on 64 bit platforms.

* Merged the "running tests" section of docs/tests.html into the similar
  section in HACKING, and make docs/tests.html refer the reader to HACKING for
  more information.

* Tidied and enhanced environmental variables which the test suite harness
  recongnises:

  + OM_TEST_BACKEND: Removed support since the "-b" switch to apitest allows
    you control which backend is used, making OM_TEST_BACKEND pretty much
    redundant.

  + XAPIAN_SIG_DFL: Renamed to XAPIAN_TESTSUITE_SIG_DFL.

  + XAPIAN_TESTSUITE_OUTPUT: New environmental variable to control use of
    ANSI colour escape sequences in test output (set to "plain" to disable
    them, unset, empty, or "auto" to check if stdout is a tty, or anything
    else to force colour).

flint backend:

* xapian-compact: Added "--multipass" option to merge postlists in pairs or
  triples until all are merged.  Generally this is faster than an N-way merge,
  but it does require more disk space for temporary files so it's not the
  default.

quartz backend:

* quartzcheck: If the database is too broken to open, emit a warning message
  and bump the error count.

build system:

* Now generate snapshots and releases with automake 1.9.6 (was 1.9.5) and
  libtool 1.5.22 (was 1.5.18).

* configure: If not cross-compiling, try to actually run a test program built
  with the C++ compiler, not just link one.

* configure: Fix to actually skip the check for valgrind if VALGRIND is set to
  an empty value.

* configure: Add sanity check for MS Windows that "find" is Unix-like find, not
  MSDOS-like.

* Fix conditional compilation of flint backend - it was being disabled when
  quartz was, not when flint was supposed to be.

documentation:

* INSTALL,README: Updated.

* Give pointer to replacements for the deprecated Enquire sorting methods
  in the doxygen collated documentation.

* PLATFORMS: Added success reports for ppc64 linux and Fedora Core 4.  Updated
  from the tinderbox.

* HACKING: Note platforms valgrind now has solid support for; Improve
  phrasing in a few places.

* Upgrade to using doxygen 1.4.6 for generating API documentation.

* Change title of the "full source" documentation to "Internal Source
  Documentation" rather than "Full source documentation" to make it
  clearer it's only useful if you want to modify Xapian itself.

* Fix documentation comments for the values of QueryParser::feature_flag so
  doxygen actually pulls out the documentation for them.  Add documentation for
  the parameters of QueryParser::parse_query().

* queryparser.html: Document wildcards.

portability:

* Fix compilation with GCC 4.0.1 and later (need to forward declare class
  InMemoryDatabase) (bug #69).

* Fix compilation under cygwin (broken in 0.9.2).

* Don't pass NULL for the second parameter of execl() - the Linux man page
  says execl takes "one or more pointers to null-terminated strings".  Also
  cast the NULL to (void*) to avoid "missing sentinel" warning from GCC4.

* Use snprintf instead of sprintf where available (we were attempting to
  do this in some places before, but the configure test was broken so
  sprintf was always being used).

* Enable more warnings under aCC and fix minor issues highlighted.  Suppress
  "Entire translation unit was empty" warning which isn't useful to us.

* Write top-bit set characters in the source using \xXX notation to avoid
  warnings from Intel's C++ compiler.

* configure: TYPE_SOCKLEN_T fails hard, so only run it if we've successfully
  run other socket tests.

* queryparser/accentnormalisingitor.h: #include <limits.h> for CHAR_BIT.

* bin/xapian-compact.cc: Fix printf type mismatch on 64 bit platforms.

* Replace pair<bool, string> with a simple class BoolAndString - the pair
  results in a 4328 byte symbol on HP-UX which gets truncated (to 4000 bytes).
  Most likely this is harmless, but it causes a warning.

* configure: Disable flint backend by default if building for djgpp or msdos.

* xapian-config: Previously when linking without libtool we've always thrown
  in dependency_libs, even though only some platforms need it (because it's
  generally pretty harmless).  However some Linux distros have an unhelpful
  policy of not packaging .la files, so libxapian.la isn't available to
  extract dependency_libs from.  Linux is a platform which doesn't require
  dependency_libs to be explicitly linked, so extend xapian-config to not
  pull in dependency_libs if libtool's link_all_deplibs_CXX=no.

* xapian-config: If the current platform needs dependency_libs and
  libxapian.la's dependency_libs contains another .la file, transform it into a
  pair of -L and -l options, and recursively expand its dependency_libs (if
  any).

* Don't pass functions with C++ linkage to places wanting pointers to functions
  with C linkage.  So far this has worked for us, but it causes warnings with
  some compilers, and may not be portable.

* Compaq C++ 7.1 doesn't suffer from the problem which previously prevented
  it from building Xapian.  This release includes workarounds for some
  oddities with errno.h support in this compiler, but currently the build
  fails when trying to link a binary with the library.

packaging:

* RPM: Invoke %setup correctly in xapian.spec.

debug code:

* Add missing '#include <iostream>' when TIMING_PATCH is defined.

Xapian-core 0.9.2 (2005-07-15):

API:

* QueryParser:

  + Added optional "flags" argument to parse_query method.

  + Add flag FLAG_BOOLEAN_ANY_CASE which tells the QueryParser that boolean
    operators such as "AND", "OR", and "NEAR" should be recognised even if
    they aren't fully capitalised (so "and", "And", "aNd", etc will work too).

  + Add flag FLAG_WILDCARD which tells the QueryParser to allow right
    truncation e.g. "xap*".

  + Fixed to handle "-site:microsoft.com" where site is a boolean prefix.
    Added testcases for this.

testsuite:

* The test harness was incorrectly creating a quartz database when a flint one
  was requested, which meant tests weren't being run against flint and so it
  had bugs rendering it pretty much unusable.

* Added regression test longpositionlist1 (to check encoding/decoding a long
  position list, which flint had problems with).

flint backend:

* Bumped format version number.

* Added new "xapian-compact" program which can compact and merge flint
  databases in a similar way to how quartzcompact does for quartz databases.

* Fixed to auto-detect database type when opening an existing Flint database
  as a WritableDatabase.

* The code to encode the position list size, first entry, and last entry
  didn't match the code to decode them!  Reworked both to match, using a
  slightly more compact encoding.

* We were failing to append "DB" to the path when opening a table for reading.

* Rewrite of FlintAllTermsList with several fewer member variables.  The
  rewrite fixes a bug too - the old version wasn't ignoring the metainfo
  entry which is now in the postlist table.

* It seems we need to explicitly kill the child process used for locking.
  Otherwise when we have two databases locked just closing the connection
  doesn't cause the child to die.  I don't understand why it's needed, but this
  fix is at least clean.

quartz backend:

* quartzcompact: Fix mis-repacking of keys in positionlist table when merging
  several databases.

* Disable assertion in allterms iteration which is incorrect in a corner case.
  This is only a problem if a termname contains zero bytes and you're using a
  debug build.  Add regression test test_specialterms2.

remote backend:

* Implement sorting on a value with the remote backend.

build system:

* Pass automake options to AM_INIT_AUTOMAKE rather than specifying them in
  Makefile.am.  This way, the version requirements for autoconf and automake
  are stated close together.

* configure: -Wshadow causes false positives with GCC 3.0.4, so only enable it
  for 3.1 and up.

* configure: Eliminate use of "ln -s" when generating include/xapian/version.h
  since it seems to cause problems on Solaris in some setups and isn't really
  necessary.

* Add dependency mechanism so version.h gets regenerated when the template is
  changed.

* configure: Check for spaces in build directory, source directory, or install
  prefix and die with a helpful message.

* Add dependency to generate queryparser_token.h.

* Eliminated TOP_SRCDIR and TOP_BUILDDIR - it's better to just use top_srcdir
  and top_builddir directly.

* configure: Generate the list of source files to feed to doxygen by inspecting
  all the Makefile.am files prior to running autoreconf rather than by using
  "find" when the user runs ./configure.  This speeds up configure, avoids
  generating docs for random .cc and .h files which aren't part of xapian-core,
  and avoids problems with picking up FIND.EXE on MS Windows.

documentation:

* Expanded explanation of the "descending docid with boolean weighting" trick
  for fast date ordered searching in Enquire::set_docid_order() API docs.

* docs/intro_ir.html: Citeseer has moved, so update link.

* testsuite/testsuite.cc: Update URL for valgrind FAQ in comment.

* COPYING: Update FSF address.

* HACKING: Minor updates to release checklist.

portability:

* Assorted tweaks towards allowing compilation with MSVC.

packaging:

* xapian.spec.in: Package xapian-compact.

Xapian-core 0.9.1 (2005-06-06):

API:

* Fix SEGV on get_terms_begin() on an empty Query object.  This was causing
  a SEGV in Omega with an empty query.

* Put Query::get_terms_end() inline in header.

flint backend:

* Added the new "flint" backend, which starts out as a copy of the quartz
  backend plus some modifications and replacements.  When creating a database
  without a specified backend, quartz is still used unless the environmental
  variable XAPIAN_PREFER_FLINT is set to a non-empty value.

* apitest now runs tests on flint as well as the other backends.

* Removed undocumented (and hence the little used) quartz "log" feature.

* Implement new fork+fcntl+exec based locking (for Unix) and CreateFile based
  locking (for Windows - currently untested).

* Move the special key/tag pair holding the total document length and doc id
  high water mark from the record table to the postlist table.  This means that
  when appending documents, the insertion point will now always be at the end
  of the record table which is more efficient.  We need to jump around the
  postlist table to merge postings in anyway.

* Changed metafile magic to be different from quartz, and make the metafile
  version a datestamp which we'll change each time the format changes.

* Check the return value of close() when writing the metafile.

* Flint position list table now stores entries using interpolative coding
  (which is significantly more compact).

quartz backend:

* quartzcheck: Fixed corner case where you couldn't check a single Btree table
  which was just the DB and baseA/baseB files in a directory (Xapian doesn't
  produce anything like this, but btreetest does while unit testing the
  Btree code).

build system:

* Releases are now created using libtool 1.5.18 and automake 1.9.5.

* configure: Pass more -W flags to g++ (including -Wundef which caught the
  getopt problem fixed in this release).  Fixed new GCC warnings from these new
  flags.

* Fixed a lingering DOXYGEN_HAVE_DOT reference.

* Fixed accidentally pruned #define which meant that getopt code was being
  included even on systems which use glibc (on such systems, we should use
  the glibc copy of the code instead).

* queryparser/queryparser.lemony: Add missing '#include <config.h>'.

documentation:

* Added missing documentation comments for a QueryParser methods added in
  0.9.0.

* docs/quartzdesign.html: Removed warning that quartz is still in development.

* PLATFORMS: Updated from tinderbox.

* configure: Describe CC_FOR_BUILD in configure --help output.

* HACKING: Updated release instructions to refer to SVN, and note that release
  tarballs are now built specially rather than being copies of snapshots.
  Update information about the SVN tag name to use for debian files.

* HACKING: Add "email Fabrice" to the release checklist so that RPM
  spec files don't lag behind.

* Fixed a few spelling mistakes.

packaging:

* xapian.spec: Remove bogus %setup line left over from when we packaged
  xapian-core and xapian-examples together from separate tarballs.

debug code:

* api/omqueryinternal.cc: Fixed compilation with --enable-debug.

* common/omdebug.h: Replace C style cast with static_cast<> which reveals that
  we were discarding const (harmlessly though).

Xapian-core 0.9.0 (2005-05-13):

API:

* Query objects really need to be immutable after construction (otherwise we
  need a copy-on-write mechanism).  To achieve this the following API changes
  were required:

  + Remove Query::set_length() in favour of an optional length
    parameter to Enquire::set_query().

  + Eliminated Query::set_elite_set_size() in favour of optional parameter
    to constructor.

  + Eliminated Query::set_window() in favour of an optional parameter to the
    constructor.

* Removed OP_WEIGHT_CUTOFF, since it doesn't actually seem to add useful
  functionality over using Enquire::set_cutoff().

* MSet::max_size() (which only exists so that MSet is an STL container) now
  returns MSet::size() and is inlined from the header.

* Added ESet::max_size() (for STL compatibility).

* Fixed Xapian::RSet to have the same "it's a handle" copy semantics as most of
  the other classes.

* Rewritten QueryParser class:

  + Uses Lemon instead of Bison to generate the parser, which enables us to
    stop using static data, so this class is at last reentrant.

  + QueryParser now uses a PIMPL style with reference counted internals like
    most of the other Xapian classes.

  + Direct access to member variables has gone, which unfortunately forces an
    API change (but this fixes bug #39).  Instead of accessing
    QueryParser::termlist member variable, iterate over terms using
    Query::get_terms_begin() and get_terms_end() on the returned Query object.
    Direct access to stoplist is replaced by QueryParser::get_stoplist_begin()
    and get_stoplist_end(); and to unstem by get_unstem_begin() and
    get_unstem_end().

  + The rewrite parses many real world examples better than the old version.

  + Now allow searches for C#, etc.  If a database has been set, for this and +
    and - suffixes, check if the term actually exists, and if not, ignore the
    suffix if the unsuffixed term exists.

  + Added QueryParser::get_description() method (not very descriptive yet!)

  + Added backward compatibility wrapper for old version of
    QueryParser::set_stemming_options().

  + xapian.h now automatically includes xapian/queryparser.h.  Directly
    including xapian/queryparser.h will continue to work for now, but is
    deprecated.

  + QueryParser::parse_query() was failing to clear termlist and unstem
    - the rewrite fixes this.

  + New QueryParser parses "term prefix:(term2 term3)" correctly.

* Added Xapian::SimpleStopper which just stops terms specified by a pair of
  iterators.  This should be sufficient for the majority of uses.

* Tidied up the Enquire sorting API and added ability to reverse sort on a
  value.  Removed sort_bands support.

* Enquire::get_description() improved.

* Methods which return an end iterator where the internals are just NULL are
  now inline in the header for efficiency.  Should we ever need to change an
  implementation, we can easily move methods back into the library and bump the
  library version suitably.

* Added Stem::operator() as preferred alternative to Stem::stem_word().

* Simplified Stem internal design by restructuring to eliminate a few internal
  methods.

* BM25Weight: Avoid fetching document length if we're simply going to multiply
  it by zero!

testsuite:

* Fixed TEST_EQUAL_DOUBLE to use DBL_EPSILON correctly.

* Rewrite of index_utils test harness code, removing unused and unusual
  features.  Data files for tests are now easier to write.  These changes
  also fix the bug that ^x didn't actually decode hex values correctly.

* tests/testdata/etext.txt: Stripped carriage returns.

* apitest: Extended stemlang1 to check that trying to create
  a stemmer for a non-existent language throws InvalidArgumentError.

* queryparsertest:

  + Moved into tests/ subdirectory.

  + Reworked to use the standard testsuite harness.

  + Added tests for new features in the rewritten QueryParser.

quartz backend:

* quartzcheck: Now checks the structure of all the tables, not
  just the postlist table, and cross-checks doclen values between
  termlist and postlist tables.  Recognises "--help" option.  Should
  now continue after an error (typically it would crash before), and
  counts the number of errors found.  Now exits with non-zero status
  if any errors were found.  More readable output.

* quartzcompact: Extended to allow merging several quartz
  databases to produce a single compact quartz database.  This
  allows for faster building - simple index in chunks, then merge
  the chunks.

* quartzcompact: Made full compaction a tiny bit more compact.

* quartzcompact: Added "fuller compaction" mode, which ignores the usual "at
  least 4 items per block" rule.  This achieves slightly tighter compaction,
  though it's probably not advisable to use this option if you plan to update
  the compacted database.

* Improved compaction by a few % in non-full case.  Tighter bound on amount of
  memory to reserve to read the tag into.

* Fix skip_to on an allterms TermIterator to set the current term when the
  skip_to-ed term is in the database.  Add regression test for this
  (allterms5).

* Values are stored in sorted order so we can stop unpacking the list once we
  get to one after the one we're looking for (in the case where the one we're
  looking for doesn't exist).

build system:

* configure: Check that the C++ compiler can actually link a program.
  AC_LANG_CXX doesn't, and if it can't find a C++ compiler it'll just return
  "g++" which just leads to a later configure test failing in a confusing way.

* configure: corrected configure output of "none known for yes" or "none known
  for no" to "none known for g++-3.2" or similar.

* include/xapian/version.h: Define XAPIAN_HAS_xxx_BACKEND for each backend
  which is enabled.  The bindings need this, and user code might find it useful
  too.

* include/xapian/database.h: Don't declare the backend factory functions if the
  corresponding backend has been disabled.  This means that trying to use a
  disabled backend will be caught at compile time rather than link time.

* configure: Enhanced valgrind test to (a) see if --tool=memcheck
  is needed and (b) see if valgrind actually works (we don't want to
  try to use an x86 valgrind on an x86_64 box).

* configure: Suppress 2 Intel C++ warnings which we can't easily code around,
  and enable -Werror automatically with --enable-maintainer-mode.

* Clearer make rules for building Postscript doxygen docs.

* Removed some no longer used code.

* Moved a number of method definitions out of headers because they are virtual,
  or too large to be sensible candidates for inlining.

* Eliminated the extra library for the queryparser - it's tiny compared to the
  main library and having it around just complicates things.

* configure: We no longer need Bison, but we do need CC_FOR_BUILD to compile
  Lemon with.

* Snapshot generator now appends _svn6789 or similar to the version string.
  Adjusted configure and XO_LIB_XAPIAN macro to take this into account.

* configure: If any tools needed for documentation are missing
  and we're in maintainer mode, die with a suitable error in
  configure rather than with strange errors when building the
  documentation.

* docs/Makefile.am: Explicitly set the pool_size for latex, because we
  now seem to overflow the default setting on some systems.

* docs/Makefile.am: Use $(MAKE) instead of make.

documentation:

* Numerous improvements to documentation comments.  Added documentation
  comments for QueryParser class.

* HACKING: Added better description of how reference-counted API
  classes are structured.

* HACKING: Note that '#include <limits>' isn't supported by GCC 2.95,
  and other assorted minor tweaks.

* HACKING: Note how to disable use of VALGRIND on the make check
  command line, or when using runtest directly.

* Updated all documentation mentions of CVS to talk about Subversion
  instead.

* PLATFORMS: Updated from tinderbox and other sources.

* PLATFORMS: Added minimal testcase which fails to compile with
  Compaq's C++ compiler (cxx).

* INSTALL,README: Updated.

* docs/queryparser.html: Note that + and - work on phrases and
  bracketed expressions.

* docs/intro_ir.html: Corrected two errors.

* docs/stemming.html: Stemming appears to be applicable to Japanese
  so don't say it isn't!

examples:

* Moved xapian-examples module to examples subdirectory of xapian-core.

* quest: Added stopword handling.

portability:

* configure: autoconf identifies Intel's C++ compiler as GCC, so probe for
  which we actually have.

* Xapian will now compile cleanly with Intel C++ 8.1 on ia64 Linux and
  on x86 Linux.

* backends/quartz/btree.cc: Fixed GCC compilation warning.

* tests/api_db.cc: Fixed warning from Sun's C++ compiler.

* configure: Automatically enable ANSI C++ mode for SGI's compiler
  with '-LANG:std'; check that any automatically determined flags
  for ANSI C++ mode actually allow us to compile a trivial program
  - if they don't it probably means the compiler isn't the one we
  were expecting, but one installed with the same name, so we now
  drop the flags in this case.

* The compile on IRIX with SGI compiler is now warning free, apart from two
  "unused variable" warnings in Snowball generated code.

* On WIN32, don't define NOMINMAX if it is already defined.

packaging:

* xapian.spec: Don't say "%makeinstall" in a comment since rpm
  tries to expand it and explodes.

* xapian.spec: '/usr/share' -> '%{_datadir}'.

* xapian.spec: Put the .so in the -devel package (it's only useful
  for linking to - the .so.* files are all that's needed at runtime).

debug code:

* net/socketserver.cc: Fixed typo in debug code.

Xapian-core 0.8.5 (2004-12-23):

quartz backend:

* quartzcompact: When full_compaction is enabled, don't fill the last few bytes
  of a block if that would mean we needed an extra item and the overhead for
  that item would use up more of the next block than we save.  This reduces the
  table size after full compaction by up to 0.2% in my tests!

* quartzcompact: Tables sizes will always be a whole number of Kbytes, since
  the blocksize is, so report the size in K.  Also report the change in size as
  well as the before and after sizes.

* quartzcompact: Added missing '#include <config.h>' so that largefile support
  is enabled when we call stat() and we report compression statistics for
  tables > 2G.

* quartzcompact: Added --no-full / -n option to disable full compaction.  This
  may be useful if you want to update the database after compacting it (need to
  test to see if this option is actually useful).

* Renamed Btree::compress() to Btree::compact() for consistency with
  "full_compaction" and "quartzcompact".  Also, "compress" is confusing since
  we use that term in the zlib patch.

build system:

* xapian-config: Fixed --libs output to not include libxapian.la.

* Added missing '#include <config.h>' to various .cc files (the omissions were
  probably harmless, but config.h should be included as the first thing any
  source file does).

documentation:

* Minor updates.

packaging:

* RPM spec file: %makeinstall puts the wrong paths in the .la files so use
  "make DESTDIR=... install" instead.

debug code:

* Fixed to build with AssertParanoid enabled.

Xapian-core 0.8.4 (2004-12-08):

API:

* Added constructors to Database and WritableDatabase which fulfil the role
  that the Auto::open() factory functions currently do.  Auto::open() is
  now deprecated.

* Removed the ability to write a Xapian object to an ostream directly, as
  it's little used and potentially dangerous ('cout << mset[i];' will
  compile, but you almost certainly meant 'cout << *mset[i];').  You can
  get the old effect by writing 'cout << obj->get_description();' instead
  of 'cout << obj;'.  Note that including xapian.h no longer pulls in
  fstream, which code may have been implicitly relying on - if this is
  a problem add '#include <fstream>' after '#include <xapian.h>'.

* QueryParser: Be smarter about when to add a ':' when adding a term prefix.

* BoolWeight::unserialise() now returns BoolWeight*, and similarly for
  TradWeight and BM25Weight.  BoolWeight::clone() now returns BoolWeight *.

* If a database contains no positional information, change NEAR and PHRASE
  queries into AND queries (as otherwise they'd return no matches at all)
  (bug #56).  Added feature test phraseorneartoand1.

* Renamed BM25 parameters to match standard naming in papers and elsewhere
  (A->k3, B->k1, C->k2, D->b), eliminated the extra factor of 2 which our C
  had, and reordered the parameters to k1, k2, k3.  This is an incompatible API
  change for BM25Weight(), so if you are using custom parameters for BM25
  you'll need to update your code.

* During query expansion, if we estimate the term frequency, ensure it has a
  sane value (>= r and <= N - R + r) rather than bodging around the problem
  later on.

* TradWeight, BM25Weight: termfreq is always exact for matching (we only
  approximate it for query expansion) so replace code to work around bad
  approximations with Assert() to make sure this never happens.

testsuite:

* runtest: Enhanced to allow it to run test programs under valgrind and other
  tools (gdb was already supported).

* runtest: now works with valgrind 2.1.2 and later (valgrind's --logfile-fd
  option was renamed to --log-fd).

* runtest: Allow VALGRIND environmental variable to override the value we got
  from configure.

* Added a dependency so "make check" regenerates runtest if necessary.

* The test programs now point the user to the runtest script if srcdir can't
  be guessed.  And they no longer look for the test program in the tests
  subdirectory of the current directory.

* btreetest: Fixed memory leaks in test_cursor1 (the testcase itself was
  causing the leak, not the library).

* apitest: Fixed mset_range_is_same() and mset_range_is_same_weights() helper
  functions which were only comparing the first item in the range.  Thankfully
  the tests still all pass so this wasn't hiding any bugs.

* apitest: A modified version of changequery1 fails - the bug is obscure and
  subtle, and the fix is tricky so set the modified test to SKIP for now.

* apitest: Added test_weight1 which tests the built-in Xapian::Weight
  subclasses and test_userweight1 which tests user defined weighting schemes
  (bug#8).

* quartztest: Test with DB_CREATE_OR_OPEN in writelock1.

quartz backend:

* An interrupted update could cause any further updates to fail with "New
  revision too low" because the new revision was being calculated incorrectly -
  fixed (bug#55).

* Fixed Bcursor::del() which didn't always leave the cursor on the next item
  like it should.  This may have been causing problems when trying to remove
  the last references to a particular term.

* Fixed ultra-obscure bug in the code which finds a key suitable to
  discriminating between two blocks in a B-tree branch (discovered by reading
  the code).  Comparing the keys didn't consider the length of the second, so
  it is possible the code would miscompare.  But in reality this is extremely
  unlikely to happen, and even then would probably just mean that the
  discriminating key wouldn't be as short as it could be (wasting a few bytes
  but otherwise harmless).

* If we're removing a posting list entirely, often there will only be one
  chunk, so avoid creating a Bcursor in this case.

* Simplified Btree::compare_keys() by removing the last case which was dead
  code as it was covered by an earlier case.

* Check that any user specified block size is a power of 2.  If the block
  size passed is invalid, use the default of 8192 rather than throwing an
  exception.

* Started to refactor the Btree manager by introducing Item and Key classes
  which take care of handling the on-disk format, and eliminated duplicated
  tag reading code in Btree and Bcursor.  These changes will pave the way for
  improvements to the on disk format.

* Applied the Quartz "DANGEROUS" patch, but disabled for now.  This way it
  won't keep being broken by changes to the code.

* quartzcompact: Added --help and --version; Check that the source path and
  desitination path aren't the same; Report each table name when we start
  compacting it, and some simple stats on the compaction achieved when we
  finish.

muscat36 backend:

* Removed a default parameter value from one variant of
  Xapian::Muscat36::open_db() so that there's only one candidate for
  open_db(string).

build system:

* xapian-config: If flags are needed to select ANSI mode with the current
  compiler, then make xapian-config --cxxflags include them so that Xapian
  users don't have to jump through the same hoops we do.

* xapian-config: Added --swigflags option for use with SWIG.

* XO_LIB_XAPIAN now passes ac_top_srcdir to xapian-config which uses it
  (if provided) to say "configure.ac" or "configure.in" rather than
  "configure.in (or configure.ac)" in the "Add AC_PROG_LIBTOOL"
  error message.

* Cleaned up the build system in a few places.

* Removed a few totally unneeded header includes.

* Moved a number of functions and methods out of headers because they're not
  good inlining candidates (too big or virtual methods).

* Changed C style casts to C++ style.  The syntax is ugly, but they do make the
  intent clearer which is a good thing.  Note this as a coding style guideline
  in HACKING.

* configure.ac: Automatically add -Werror to CFLAGS and CXXFLAGS if
  maintainer mode is enabled and we're using GCC3 or newer.  Don't do
  this for older GCCs as GCC 2.95 issues spurious warnings.

* Reworked how include/xapian/version.h is generated so that it works
  better with compilers other than GCC, and with HP-UX sed.

* XAPIAN_VERSION is now a string (e.g. "0.8.4").

* Added new #define XAPIAN_REVISION (which is 4 for version 0.8.4).

documentation:

* docs/bm25.html,docs/intro_ir.html: Reworked to talk about Xapian
  rather than Muscat.  Also improved the appearance of the formulae.

* HACKING: Valgrind now supports x86 FreeBSD and PowerPC Linux.

* Documented parameters of Enquire::register_match_decider().

* We now use doxygen 1.3.8 to build documentation for snapshots and releases.

* PLATFORMS: Updated from the tinderbox (which now runs builds on machines
  available in HP's testdrive scheme) and other assorted reports.

* PLATFORMS: Removed reports from versions prior to 0.7.0.  So much
  has changed that these are of little value.

* docs/scalability.html: Added note warning about benchmarking from cold.

* Assorted other minor documentation improvements.

portability:

* configure.ac: Improved snprintf configure test to actually
  check that it works (older implementations may have different
  semantics for the return value, and at least one ignores the length
  restriction entirely!)

* Reworked the GNU getopt source we use so that the header is clean and
  suitable for use from a reasonably ISO-conforming C++ compiler instead of
  being full of cruft for working around quirky C compilers which C++ compilers
  tend to stumble over.

* Use SOCKLEN_T for the type we need to pass to various socket calls, since
  HPUX defines socklen_t yet wants int in those calls.  Reworked the
  TYPE_SOCKLEN_T test we use.

* On Windows, we want winsock2.h instead of sys/socket.h.  Mingw doesn't seem
  to even have the latter, so I think previously we've been compiling by
  picking one up from somewhere random!

* Change the small number of C sources we have to be C++ so we can compile
  everything with the C++ compiler.  This way we don't need to worry about
  configure choosing a mismatching pair of compilers, or about whether
  configure tests with the C compiler don't apply to the C++ compiler, or vice
  versa.

* Compiles and passes testsuite with HP's aCC (we have to compile in
  ANSI mode, so we automatically add -AA to CXXFLAGS).

* If the link test detects pread and pwrite are present, get configure to try
  out prototypes for pread and pwrite.  This is much cleaner than trying to
  find the right combination of preprocessor defines to get each platform's
  system headers to provide prototypes.

* configure: Disable probing for pread/pwrite on HP-UX as they're present but
  don't work when LFS (Large File Support) is enabled, and we definitely want
  LFS.

* Fixed some warnings from Sun's C++ compiler.

* Provide our own C_isalpha(), etc replacements for isalpha(), etc
  which always work in the C locale and avoid signed char problems.

* For mingw/cygwin, pass -no-undefined when linking libxapianqueryparser.la
  so libtool builds a shared library.  Also pass the magic linker flag
  -Wl,--enable-runtime-pseudo-reloc if configure has determined it is needed.

* For cygwin, use the underlying MoveFile API call for locking, as link()
  doesn't work on FAT partitions.  And don't rely on HAVE_LINK to control
  whether we use link() otherwise - if the configure test somehow misfires, a
  compilation error is better than using rename() on Unix as that would cause a
  second writer to smash the lock of the first.

* Closer to building with Compaq C++ - add "-std strict_ansi" to CXXFLAGS, and
  tweaked the code in several places.  It currently dies trying to compile
  the PIMPL smart pointer template code which looks hard to fix.

debug code:

* HACKING: Document that %% in XAPIAN_DEBUG_LOG is substituted with
  the process-id, and that setting XAPIAN_DEBUG_FLAGS to -1 enables
  all debug messages.

* Removed compatibility code for checking environment variables OM_DEBUG_FILE
  and OM_DEBUG_TYPES.

Xapian-core 0.8.3 (2004-09-20):

API:

* Fixed bug which caused a segmentation fault or odd "Document not found"
  exceptions when new check_at_least parameter to Enquire::get_mset() was used
  and there weren't many matches (regression test checkatleast1).

remote backend:

* Renamed omtcpsrv to xapian-tcpsrv and omprogsrv to xapian-progsrv.

packaging:

* RPM packaging now has a separate package for the runtime libraries to
  allow 32 and 64 bit versions to be installed concurrently.

* RPM for xapian-core now includes binaries from xapian-examples.

debug code:

* Fixed to compile with debug tracing enabled.

Xapian-core 0.8.2 (2004-09-13):

API:

* Removed the compatibility layer which allowed programs written against the
  pre-0.7.0 API to be compiled.

* Added new ESet methods swap(), back() and operator[].

* Xapian::WritableDatabase::replace_document can now be used
  to add a document with a specific docid (to allow keeping docids
  in sync with numeric UIDs from another system).

* Added Xapian::WritableDatabase::replace_document and
  delete_document variants which take a unique id term name rather
  than a document id.

* Enquire::get_mset(): If a matchdecider is specified and no matches
  are requested, the lower bound on the number of matches must be 0
  (since the matchdecider could reject all the matches).

* Renamed Query::is_empty() to Query::empty() for consistency.  Keep
  Query::is_empty() for now as a deprecated alias.

* Enquire::set_sorting() now takes an optional third parameter which allows
  you to specify a sort by value, then relevance, then docid instead of
  by value then docid.

* Enquire::get_mset() now takes an optional "check_at_least" parameter
  which allows Omega's MIN_HITS functionality to be implemented in the matcher
  (where it can be done a bit more efficiently).

testsuite:

* Reworked quartztest's positionlist1 into a generic api test as apitest's
  poslist3.

* apitest: Reenabled allterms2, but with the iterator copying parts removed -
  TermIterator is an input_iterator so that part was invalid.

* Overhauled btreetest and quartztest - tests at the Btree level are now all
  in btreetest.  Those at the QuartzDatabase level are in quartztest.

* Split api_db.cc into 3 files as it has grown rather large.

* tests/runtest: Added support for easily running gdb on a test program,
  automatically sorting out srcdir and libtool.

quartz backend:

* Refactored the quartz backend code to reduce the number of layered classes
  and eliminate unnecessary buffering, reducing memory usage so that more
  posting list changes can be batched together (see next change) and database
  building can be done several times faster.

* Added tunable flush threshold - set XAPIAN_FLUSH_THRESHOLD=50000 to flush
  every 50000 documents.  The default is now every 10000 documents (was
  every 1000 documents previously).  The optimum value will most likely
  depend on your data and hardware.

* WritableDatabase::get_document() no longer forces pending changes to be
  flushed.  The document will read things lazily from the database, and that
  reading may trigger a forced flush).

* WritableDatabase::get_avlength() no longer forces pending changes to be
  flushed.  This means you can now search a modified WritableDatabase without
  causing a flush unless the search includes a term whose postlist has pending
  modifications.

* Reduced quartz postlist chunk threshold from "2048 or a few bytes more" to
  "2000 or a few bytes more" so that full size chunks won't get split by the
  Btree.

* Improved the "Db block overwritten" message.  The DatabaseCorruptError
  version now suggests multiple writers may be the cause, while the
  DatabaseModifiedError version uses less alarming wording and says to call
  Database::reopen().

* QuartzWritableDatabase now stores the total document length and the last
  docid itself rather than tallying added and removed document length and
  writing the last docid back every time a document is added.  This gives
  cleaner code and a small performance win.

* Make the first key null for blocks more than 1 away from the leaves.
  It saves disk space for a tiny CPU and RAM cost so is bound to be
  a win overall.

* matcher/localmatch.cc: Fixed problems handling termweights in queries with
  the same term repeated (bug #37) and added regression test (qterminfo2).

* Sped up iteration over all the terms in a database (QuartzCursor now only
  reads the tag from the Btree if asked to).

* Cancelling an operation is now implemented more efficiently.

inmemory backend:

* Fixed bugs with deleting a document while a PostingIterator over it is
  active.

muscat36 backend:

* Fixed to compile now that internal_end_session() has gone (broken in 0.8.1).

build system:

* Fixed to compile when configured with --disable-inmemory (bug #33).

* XO_LIB_XAPIAN now AC_SUBSTs XAPIAN_VERSION so your application's build
  system can easily check for a particular version of Xapian.

* When compiling with GCC, we check that the compiler used to compile the
  library and the compiler used to compile the application have compatible
  C++ ABI versions.  Unfortunately GCC 3.1 incorrectly reports the same
  ABI version as GCC 3.0, so we now special case that test.

* Bumped the versions of the autotools we require for bootstrapping, and
  updated the documentation of these in the HACKING document.

* Quote macro names to fix warnings from newer aclocal.

documentation:

* Improved API documentation for Xapian::WritableDatabase::replace_document and
  delete_document.

* Added documentation comments for MSet methods size(), empty(), swap(),
  begin(), end(), back().

* Removed bogus documentation comments saying that some Enquire methods can
  throw DatabaseOpeningError.

* Updated quartz design docs to reflect recent changes.  Also pulled
  out the Btree and Bcursor API docs and slotted them in as doxygen
  documentation comments - this way they're much more likely to
  be kept up-to-date.

* Corrected multiple occurrences of "an Xapian::XXX" to "a Xapian::XXX"
  (presumably these all resulted from replacing "Om" with "Xapian::").

* Various minor updates and improvements.

portability:

* Reworked how we cope with fcntl.h #define-ing open on Solaris.  This change
  finally allows Sun's C++ compiler to produce a working Xapian build on
  sparc Solaris!

* configure.ac: Don't define DATADIR - we no longer use it and clashes
  with more recent mingw headers.

* matcher/andpostlist.cc: Initialise lmax and rmax to 0.  This cures
  the SIGFPE on apitest's qterminfo2 on alpha linux.

Xapian-core 0.8.1 (2004-06-30):

API:

* New method Xapian::Database::get_lastdocid which returns the highest used
  document id for a database (useful for re-synchronizing an indexer which
  was interrupted).  Implemented for quartz and inmemory.

* Xapian::MSet::get_matches_*() methods now take collapsing into account, and
  the documentation has been clarified to state explicitly that collapsing and
  cutoffs are taken into account (bug#31).

* Xapian::MSet: Need to adjust index by firstitem when indexing into items
  (bug#28).

* MSetIterator and ESetIterator are now bidirectional iterators (rather than
  just input iterators)

* Fixed post-increment forms of PostingIterator, TermIterator,
  PositionIterator, and ValueIterator so that *i++ works (as it must for them
  to be true input iterators).

* Xapian::QueryParser: If we fail to parse a query, try stripping out
  non-alphanumerics (except '.') and reparsing.

* Fixed memory leaked upon Xapian::QueryParser destruction.

* Removed several unused Xapian::Error subclasses (these were used by the
  indexer framework which we decided was a failed experiment).

testsuite:

* queryparsertest: Pruned near-duplicate queryparsertest testcases.

* queryparsertest: Added test case for `term NOT "a phrase'.

* remotetest: Use 127.0.0.1 instead of localhost so that tcpmatch1 doesn't fail
  just because the network setup is broken.

* apitest: Make emptyquery1 check that Query("") causes an InvalidArgumentError
  exception.

quartz backend:

* Fixed bug which meant we sometimes failed to remove a posting when deleting
  or replacing a document.

* Fixed PostlistChunkReader to take a copy of the postlist data being read to
  avoid problems with reading data from a string that's been deleted.

* Fixed bug in postlist merging which could occasionally extend a postlist
  chunk to overlap the docid range of the next chunk.

* Eliminated the split cursor in each Btree object - we only actually need a
  single block buffer to handle splitting blocks.  This reduces the memory
  overhead of each Bcursor (and hence each QuartzPostList).

* Changed 2 calls to abort() to throw Xapian::DatabaseCorruptError instead,

* If Btree is writable, throw DatabaseCorruptError if we detect overwritten.

* Check the return value of fdatasync()/fsync()/_commit() and raise an error.
  If they fail, we really want to know as it could cause data corruption.

* Assorted clean ups, improved comments, debug tracing, assertions.

* When merging in postlist changes, removed an unneeded call to
  QuartzBufferedTable::get_or_make_tag() in a case when we're using a cursor
  which has already fetched the tag.

* Added SON_OF_QUARTZ define to disable incompatible changes to database
  formats by default, and use it to control the docid encoding for keys such
  that we're always inserting at the end of the table when added new documents.

* Reopening the readonly version of a writable Btree is now more efficient
  (we used to close and reopen all the files and destroy and recreate a lot
  of objects and buffers).

* Share file descriptors between the read and write Btree objects so that a
  quartz WritableDatabase now uses 5 fds rather than 10.

* Added configure test for glibc, because otherwise we need to include a header
  before we can check for glibc in order to define something we should be
  defining before we include any headers!  Defining _XOPEN_SOURCE on OpenBSD
  seems to do the opposite to Linux and *disable* pread and pwrite!

backends:

* Stripped out the session machinery - all that is actually required is to
  ensure that any unflushed changes are flushed when the destructor runs.

* A few other backend interface cleanups.

build system:

* Unified the shlib version numbers (the small benefit of tracking them
  individually makes it hard to justify the extra work required, and having one
  version simplifies debian packaging too).

* configure.in: Fix typo (STLPORT_CXXLAGS -> STLPORT_CXXFLAGS)

* Removed trivial m4/Makefile.am and and autoconf/Makefile.am and do the work
  from the top level Makefile.am instead.  It's easier to see the structure
  this way, and it also removes a couple of recursive make invocations which
  will speed up builds a little.

documentation:

* HACKING: Added a list of subtasks when doing a release.
  Currently it's always me that does this, but it may not always be
  and anyhow it'll help me to have a list to run through.

* include/xapian/database.h: Remove references to sessions in doxygen
  comments.

* docs/quickstart.html: Corrected lingering reference to "om.h" and
  note that we need <iostream>.

* docs/quickstartindex.cc.html,docs/quickstartexpand.cc.html,
  docs/quickstartsearch.cc.html: Add <iostream>.

* PLATFORMS,AUTHORS: Updated.

* docs/quartzdesign.html: Corrected various pieces of out of date
  information, and improved wording in a couple of places.

* docs/scalability.html: Removed the reference to the Quartz update bottleneck
  "currently being addressed for Xapian 0.8" as it's now been addressed!  Also
  reworded to remove use of first person (it was originally a message sent to
  the mailing list).

Xapian-core 0.8.0 (2004-04-19):

* Omega, xapian-examples and xapian-bindings now have their own NEWS files.

API:

* Throw an exception when an empty query is used to build in the binary
  operator Query constructor (previously this caused a segfault.  Added
  regression test.

* Made the TradWeight constructor explicit.  This is technically an API change
  as before you could pass a double where a Xapian::Weight was required - now
  you must pass Xapian::TradWeight(2.0) instead of 2.0.  That seems desirable,
  and it's unlikely any existing code will be affected.

* Added "explicit" qualifier to constructors for internal use which take a
  single parameter.

* Renamed Xapian::Document::add_term_nopos to Xapian::Document::add_term
  (with forwarding wrapper method for compatibility with existing code).

* The reference counting mechanism used by most API classes now handles
  creating a new object slightly more efficiently.

* Xapian::QueryParser: Don't use a raw term for a term which starts with a
  digit.

testsuite:

* apitest, quartztest: Added a couple of tests, and commented out some test
  lines which fail in debug builds.

* quartztest: cause a test to fail if there's still a directory after a call
  to rmdir(), or if there isn't a directory after calling mkdir().

* apitest: Check returned docids are the expected values in a couple more
  cases.  Improved wording of a comment.

quartz backend:

* We now merge a batch of changes into a posting list in a single pass which
  relieves an update bottleneck in previous versions.

* When storing the termlist, pack the wdf into the same byte as the reuse
  length when possible - doing so typically makes the termlist 14% smaller!
  This change is backward compatible (0.7 database will work with 0.8, but
  databases built or updated with 0.8 won't work with 0.7).

* quartzcheck: Check the structure within the postlist Btree as well as
  the Btree structures themselves.

* Reduced code duplication in the btree manager and btreechecking code.

* quartzdump: Backslash escape space and backslash in output rather than hex
  encoding them; renamed start-term and end-term to start-key and end-key;
  removed rather pointless "Calling next" message; if there's an error, write
  it to stderr not stdout, and exit with return code 1.

* Corrected a number of comments in the source.

* Removed several needless inclusions of quartz_table_entries.h.

* Removed OLD_TERMLIST_FORMAT code - it has been disabled for since 0.6.0.

* Removed all the quartz lexicon code and docs.  It's been disabled for ages,
  and we've not missed it.

build system:

* XO_LIB_XAPIAN autoconf macro can now be called without arguments in the
  common case where you want the test to fail if Xapian isn't found.

* Fixed the configure test for valgrind - it wasn't working correctly when
  valgrind was installed but was too a version to support VALGRIND_COUNT_ERRORS
  and VALGRIND_COUNT_LEAKS.

* GCC 2.95 supported -Wno-long-long and is our minimum recommended version, so
  unconditionally use -Wno-long-long with GCC, and don't test for it on other
  compilers (the old test incorrectly decided to use it with SGI's compiler
  resulting in a warning for every file compiled).

documentation:

* Updated the quickstart tutorial and removed the warning that "this
  document isn't up to date".

* docs/intro_ir.html: Added a link to "Information Retrieval" by Keith van
  Rijsbergen which can be downloaded from his website!

* docs/quartzdesign.html: Some minor improvements.

* docs/matcherdesign.html: Merged in more details from a message sent to the
  mailing list.

* docs/queryparser.html: Grammar fixes.

* Doxygen wasn't picking up the documentation for PostingIterator and
  PositionListIterator - fixed.  Added doxygen comments for Xapian::Stopper
  and Xapian::QueryParser.

* PLATFORMS: Updated with many results from tinderbox and from users.

* AUTHORS: Updated the list of contributors.

* HACKING: XAPIAN_DEBUG_TYPES should be XAPIAN_DEBUG_FLAGS.

* HACKING: Updated to mention that building from CVS requires
  `./configure --enable-maintainer-mode' (or use bootstrap).

* HACKING: Added notes about using "using", and pointers to a couple of useful
  C++ web resources.

portability:

* Solaris: Code tweaks for compiling with Sun's C++ compiler.

* IRIX: Code tweaks for compiling with SGI's C++ compiler.

* NetBSD mkdir() doesn't cope with a trailing / on the path - fixed our code to
  cope with this.

* mingw/cygwin: Only use O_SYNC (on the debug log) if the headers define it.

* backends/quartz/quartz_table_manager.cc: Fix for building on mingw.

* mingw: Added configure test for link() to avoid infinite loop in our C++
  wrapper for link.

* mingw and cygwin both need -Wl,--enable-runtime-pseudo-reloc passing when
  linking.  Arrange for xapian-config to include this, and check that the ld
  installed is a new enough version (or at least that it was at configure
  time).  Also pass to programs linked as part of the xapian-core build.

* cygwin: Close a QuartzDatabase or QuartzWritableDatabase before trying to
  overwrite it - cygwin doesn't allow use to delete open/locked files...

* backends/quartz/quartz_termlist.cc: Use Xapian::doccount instead of
  unsigned int in set_entries().

* Database::Internal::Internal::keep_alive() should be
  Database::Internal::keep_alive().

* Make Xapian::Weight::Weight() protected rather than private as we want to be
  able to call it from derived classes (GCC 3.4 flags this, other compilers
  seem to miss it).

debug code:

* Open debug log with flag O_WRONLY so that we can actually write to it!

* backends/quartz/quartz_values.cc: Fixed problem with dereferencing
  a pointer to the end of a string in debug output.

Xapian 0.7.5 (2003-11-26):

API:

* Xapian::QueryParser now supports prefixes on phrases and expressions (e.g.
  author:(twain OR poe) subject:"space flight").

* Added missing default constructors for TermIterator, PostingIterator, and
  PositionIterator classes.

* Fixed PositionIterator assignment operator.

testsuite:

* queryparsertest: Added testcase for new phrase and expression prefix support.

* apitest: Added regression tests for API fixes.

backends:

* quartzcompact: Fix the name that the meta file gets copied to (was
  /path/to/dbdirmeta rather than /path/to/dbdir/meta).

build system:

* Changed to using AM_MAINTAINER_MODE.  If you're doing development work on
  Xapian itself, you should configure with "--enable-maintainer-mode" and
  ideally use GNU make.

* Fixed configure test for fdatasync to work (I suspect a change in a recent
  autoconf broke it as it relied on autoconf internal naming).

* Fully updated to reflect move of libbtreecheck.la from backends/quartz
  to testsuite.  btreetest and quartzcheck should build correctly now.

documentation:

* Added first cut of documentation for Xapian::QueryParser query syntax.

* Fixed incorrectly formatted doxygen documentation comments which resulted in
  some missing text in the collated API and internal classes documentation.

* Documented --enable-maintainer-mode and problems with BSD make in HACKING.

* Fixed typo in docs/scalability.html.

* PLATFORMS: Updated from the tinderbox.

omega:

* omega: Parsing of the probabilistic query is now delayed until we need some
  information from it.  This means that we can now use options set by the
  omegascript template to control the behaviour of the query parser.
  $set{stemmer,...} now controls the stemming language (e.g. $set{stemmer,fr})
  and $setmap{prefix,...} now sets the QueryParser prefix map (e.g.
  $setmap{prefix,subject,XT,abstract,XA}).

* omega: Fixed $setmap not to add bogus entries.

* docs/omegascript.txt: Expanded documentation of $set and $setmap to list
  values which Omega itself makes use of.

* omega: Cleaned up the start up code quite a bit.

* omega: Removed the unfinished code for caching omegascript command
  expansions.  Added code to cache $dbsize.  The only other value correctly
  marked for caching is already being cached!

Xapian 0.7.4 (2003-10-02):

API:

* Fixed small memory leak if Xapian::Enquire::set_query() is called more than
  once.

* Xapian::ESet now has reference counted internals (library interface version
  bumped because of this).

* Removed unused OmDocumentTerm::termfreq member variable.

* OmDocumentTerm ctor now takes wdf, and replaced set_wdf() with inc_wdf() and
  dec_wdf().

* Removed unused open_document() method from SubMatch and derived classes.

* Calls made by the matcher to Document::Internal::open_document() now use the
  lazy flag provided for precisely this purpose, but apparently never used -
  this should give quite a speed boost to any matcher options which use values
  (e.g. sort, collapse).

testsuite:

* Finished off support for running tests under valgrind to check for memory
  leaks and access to uninitialised variables.

* apitest: Sped up deldoc4.

* btreetest: Removed superfluous `/'s from constructed paths.

* quartztest: adddoc2 now checks that there weren't any extra values created.

backends:

* quartz: don't start the document's TermIterator from scratch on every
  iteration in replace_document().  Should be a small performance win.

* quartz: Pass 0 for the lexicon/postlist table when creating a termlist just
  to find the doc length.

* quartz: quartz_table_entries.cc: Removed rather unnecessary use of
  const_cast.

* quartz: quartz_table.cc: Removed unused variable.

* quartz: Improved encapsulation of class Btree.

build system:

* libbtreecheck.la now has an explicit dependency on libxapian.la.

* We now set the dependencies for libxapian correctly so that linking
  applications will pull in other required libraries.

* matcher/Makefile.am: Ship networkmatch.cc even if "make dist" is run from a
  tree with the remote backend disabled.

* configure.in: Sorted out tests for gethostbyname and gethostbyaddr using
  standard autoconf macros.

* configure.in: If fork is found, but socketpair isn't, automatically disable
  the remote backend rather than configure dying with an error.

* autoconf/: Removed various unused autoconf macros.

portability:

* xapian-config.in: Link with libxapianqueryparser before libxapian, since
  that's the dependency order.

* Removed or replaced uses of <iostream> and <iosfwd> in the library sources
  - we don't need or want the library to pull in cin and friends.

* extra/queryparser.yy: Fixed to build with Sun's C++ compiler.

* Make the dummy source file C++ rather than C so that automake tells libtool
  that this is a C++ library - vital for correct linking on some platforms.

* Makefile.am: Pass -no-undefined to libtool so that we can build build a DLL
  on MS Windows.

* configure.in: Fixed check for socketpair - we were automatically disabling
  the remote backend on platforms where socketpair is in libsocket
  (such as Solaris).

* Use O_BINARY for binary I/O if it exists.

* common/utils.h: mkdir() only takes one argument on mingw.

* common/utils.h,testsuite/backendmanager.cc: Touch file using open() rather
  than system().

* common/utils.cc: Fixed to compile if snprintf isn't available.

documentation:

* docs/scalability.html: Fixed slip (32GB should be 32TB);  Added note about
  Linux 2.4 and ext2 filesize limits.

* PLATFORMS: Updated.

* NEWS: Fixed a few typos.

bindings:

* xapian.i: using namespace std in SWIG parsed segment to sort out typemaps.

packaging:

* Updated RPM packaging.

omega:

* omega: $topdoc now ensures the match has been run; $date no longer ensures
  the match has been run.

* omega: Fixed to build with Sun's C++ compiler.

Xapian 0.7.3 (2003-08-08):

API:

* MSetIterator: Fixed MSetIterator::get_document() to work when get_mset() was
  called with first != 0 (regression test msetiterator3).

testsuite:

* internaltest: Changed test exception1 to actually test something (hopefully
  what was originally intended!)

* Added long option support to the testsuite programs (and quartzdump).

* Testsuite now builds on platforms for which we use our own stringstream
  implementation.

* Only use \r in test output if the output is a tty.

* Increased default timeout used by tests running on the remote backend from 10
  seconds to 5 minutes to avoid tests failing just because the machine running
  them is slow and/or busy.

* Fixed check for broken exception handling - we were getting "Xapian::"
  prefixed to one version and not on the other.

* tests/runtest: Set srcdir if it isn't already to make it easy to manually run
  test programs from a VPATH build.

* apitest: Check termfreq in allterms4.

backends:

* quartz: Fixed allterms TermIterator to not give duplicate terms when a
  posting list is chunked; added regression test (allterms4).

* quartz: Check for EINTR when reading or writing blocks and retry the
  operation.  This should mean quartz won't fail falsely if a signal is
  received (e.g. if alarm() is used).

build system:

* Renamed libomqueryparser to libxapianqueryparser - for backward compatibility
  we still provide a library with the old name for now.

* xapian.m4: Added XO_LIB_XAPIAN to replace OM_PATH_XAPIAN.  XO_LIB_XAPIAN will
  automagically enable use of "xapian-config --ltlibs" if A[CM]_PROG_LIBTOOL is
  used in configure.in.

* xapian-config: Now supports linking with libtool - using libtool means that
  the run-time library path is set and that you can now link with an
  uninstalled libxapian.  Also xapian-config will now work once xapian-core's
  configure has been run, rather than only after "make all".

* xapian-config: Now automatically tries to link libxapianqueryparser too.

* bootstrap: Removed bootstrap scripts in favour of top-level bootstrap which
  creates a top-level configure you can optionally use to configure all checked
  out Xapian modules with one command, and which creates a top level Makefile
  to build all checked out Xapian modules with one command.

* Added versioning information to libxapian and libxapianqueryparser.

* xapian-example/omega: Use libtool and XO_LIB_XAPIAN so we can link with an
  uninstalled Xapian, and so the run time load path gets built into the
  binaries (no need to set LD_LIBRARY_PATH just because you install Xapian with
  a non-standard prefix).

* configure: Stop the API documentation from being regenerated when
  include/xapian/version.h changes (since it's generated by configure).

* Fixed "make dist" in VPATH builds.

portability:

* common/getopt.h: #include <stdlib.h>, <stdio.h>, and <unistd.h> before
  defining getopt as a macro - this avoids problems with clobbering prototypes
  of getopt() in system headers.

* bin/quartzcompact.cc: Need stdio.h for rename().

* languages/Makefile.am: Fixed compilation for compilers other than GCC.

* Moved rset serialisation into a method of RSet::Internal, so
  omrset_to_string() is now just glue code.  This eliminates the need for it to
  be a friend of RSet::Internal which Sun's C++ compiler didn't seem to be able
  to cope with.

documentation:

* Fix incorrect documentation comment for Enquire::set_set_forward().  (Looked
  like a cut&paste error)

* COPYING: Updated FSF address, and reinstated missing section: "How to Apply
  These Terms to Your New Programs"

* PLATFORMS: Updated some linux results: RH7.3 on x86, and Debian on alpha and
  arm; Updated FreeBSD success report; Updated with results from the tinderbox.

* docs/mkdoc.pl: Don't choke on a comment at the end of the DIST_SUBDIRS line
  in a Makefile.am.

* HACKING: Improved note about why libtool 1.5 is needed.

* HACKING: Added note about additional tools needed for building a
  distribution.

bindings:

* Fixed VPATH builds.

* python: Fixed to link with libomqueryparser.

* guile,tcl8: Updated typemaps to SWIG 1.3 style.

omega:

* omindex.cc: Added missing `#include <errno.h>'.

* omindex/scriptindex: Fixed signed character issue in accent normalisation.

* omindex: fixed memory and file descriptor leak on indexing a zero-sized file.

* omindex: Fixed sense of test for unreadable files.

* omindex: Improved log messages to distinguish re-indexed/added.

* omindex,omega,scriptindex: Fixed to compile with mingw.

* omindex: Fixed to compile with GNU getopt so we can build on non-glibc
  platforms.

examples:

* msearch: Quick fix to get mingw building going.

* getopt: Copied over our fixes for better C++ compatibility.

* simplesearch: Stem search terms.

* simpleindex: Fixed not to run words together between lines.

* simpleindex: Create database if it doesn't exist.

Xapian 0.7.2 (2003-07-11):

testsuite:

* Fixed NULL pointer dereference when a test threw an unexpected exception.

backends:

* Quartz: When asked to create a quartz database, try to create the directory
  if it doesn't already exist.  Then we don't have to do it in every single
  Xapian program which wants to create a database...

portability:

* common/getopt.h: Fixed to work better with C++ compilers on non-glibc
  platforms.

* common/utils.h: missing #include <ctype.h>

* Quartz: Defined _XOPEN_SOURCE=500 for GLIBC so we get pread() and pwrite().

* common/utils.h: Improved mingw implementation of rmdir().

documentation:

* PLATFORMS: Added MacOS X 10.2 success report.

* Improvements to doxygen-generated documentation.

bindings:

* Moved to separate xapian-bindings module.

* Added configure check for SWIG version (require at least 1.3.14).

* bindings/swig/xapian.i: Fixed over-enthusiastic automatic conversion of
  termname to std::string.

* PHP4 bindings much closer to working once again; updated guile and tcl8
  somewhat.

omega:

* omega: If the same database is listed more than once, only search the first
  occurrence.

* omega: use snprintf to help guard against buffer overflows.

Xapian 0.7.1 (2003-07-08):

testsuite:

* Fixed testsuite programs to not try to use "rm -rf" under mingw.

backends:

* Quartz: Use pread() and pwrite() on platforms which support them.  Doing so
  avoids one syscall per block read/write.

* Quartz block count is now unsigned, which should nearly double the size of
  database for a given block size.  Not tested this yet.

omega:

* omindex: Fixed compilation problem in 0.7.0.

documentation:

* Added new document discussing scalability issues.

* PLATFORMS: Updated.

Xapian 0.7.0 (2003-07-03):

API:

* Moved everything into a Xapian namespace, which the main header now being
  xapian.h (rather than om/om.h).

* Three classes have been renamed for better naming consistency:
  OmOpeningError is now Xapian::DatabaseOpeningError, OmPostListIterator is
  now Xapian::PostingIterator, and OmPositionListIterator is now
  Xapian::PositionIterator.

* xapian.h includes <iosfwd> rather than <iostream> - if you were relying on
  the implicit inclusion, you'll need to add an explicit "#include <iostream>".

* Replaced om_termname with explicit use of std::string - om_termname was just
  a typedef for std::string and the typedef doesn't really buy us anything.

* Older code can be compiled by continuing to use om/om.h which uses #define
  and other tricks to map the old names onto the new ones.

* Define XAPIAN_VERSION (e.g. 0.7.0), XAPIAN_MAJOR_VERSION (e.g. 0), and
  XAPIAN_MINOR_VERSION (e.g. 7).

* Updated omega and xapian-examples to use Xapian namespace.

queryparser:

* Xapian::QueryParser: Accent normalisation added; Improved error reporting;
  Fixed to handle the most common examples found in the wild which used to give
  "parse error".

bindings:

* Python bindings brought up to date - use ./configure --enable-bindings to
  build them.  Requires Python >= 2.0 - may require Python >= 2.1.

* Enabled optional building of bindings as part of normal build process.  Old
  Perl and Java bindings dropped; for Perl, use Search::Xapian from CPAN; Java
  JNI bindings will be replaced with a SWIG-based implmentation.

internal implementation changes:

* Removed one wrapper layer from the internal implementation of most API
  classes.

* Xapian::Stem now uses reference counted internals.

* Internally a lot of cases of unnecessary header inclusion have been removed
  or replaced with forward declarations of classes.  This should speed up
  compilation and recompilation of the Xapian library.

* Suppress warnings in Snowball generated C code.

* Reworked query serialisation in the remote backend so that the code is now
  all in one place.  The serialisation is now rather more compact and no longer
  relies on flex for parsing.

testsuite:

* Moved all the core library tests to tests subdirectory.

* apitest now allows backend to be specified with "-b" rather than having to
  mess with environmental variables.

* Testsuite programs can now hook into valgrind for leak checking, undefined
  variable checking, etc.

backends:

* Fixed parsing of port number in remote stub databases.

* Quartz: Improved error message when asked to open a pre-0.6 Quartz database.

* Quartz backend: Workaround for shared_level problem turns out to
  be arguably the better approach, so made it permanent and tidied up
  code.

build system:

* Build system fixed to never leave partial files in place of the expected
  output if a build is interrupted.

* quartzcheck, quartzdump, and quartzcompact are now built by "make" rather
  than only by "make check".

* xapian-config: Removed --prefix and --exec-prefix - you can't reliably
  install Xapian with a different prefix to the one it was configured with,
  yet these options give the impression you can.

miscellaneous:

* Fixed sending debug output to a file with XAPIAN_DEBUG_LOG with a value which
  didn't contain "%%" (%% expands to the current PID).

* Fixed Xapian::MSetIterator::get_collapse_count() to work as intended.

omega:

* omindex,scriptindex: Normalise accents in probabilistic terms.

* omindex: Read output from pstotext and pdftotext via pipes rather
  than temporary files to side-step the whole problem of secure temporary file
  creation; Use pdfinfo to get the title and keywords from when indexing a PDF;
  Safe filename escaping tweaked to not escape common safe punctuation.

* omindex: Implement an upper limit on the length of URL terms - this is a
  slightly conservative 240 characters.  If the URL term would be longer than
  this, its last few bytes are replaced by a hash of the tail of the URL.  This
  means that (apart from hopefully very rare collisions) urlterms should still
  be unique ids for documents.  This is forward and backward compatible for
  URLs less than 240 characters.

* omindex: Clean up processing of HTML documents:
  - Ignore the contents of <script> and <style> tags in HTML.
  - Strip initial whitespace in each tag in an HTML document.
  - Try not to split words in half when truncating title and summary.

* query.cc: Set STEM_LANGUAGE near the start of the file so it's easy
  for users to change until we get better configurability.

* omega: Replaced half-hearted logging support with flexible OmegaScript-based
  approach with new $log command.  Also added $now to allow the current
  date/time to be logged.

* templates/xml: added collapse info to xml template.

documentation:

* Assorted minor documentation improvements.

* PLATFORMS: Updated.

rpms:

* Improved RPM packaging of xapian-core and omega.

Xapian 0.6.5 (2003-04-10):

* OmEnquire: optimised the handling when sort_bands == 1 and fixed incorrect
  results in this and some other sorting cases; added some sorting testcases.

* OmMSetIterator: added get_collapse_count() which returns a lower bound on
  the number of items which were removed by collapsing onto the current item.

* OmStem: added default OmStem constructor and "none" language.  Both of these
  give a stemmer object which leaves terms unchanged which should allow for
  simpler logic in programs using Xapian.  The default constructor also removes
  the need to mess with pointers in some cases.

* Automatically disable the remote backend if we don't have fork() since the
  remote backend requires it in several places.

* Fixed to build with debug enabled.

* testsuite: fixed to still build when some backends are disabled.

* extra/parsequerytest.cc: Fixed to build with GCC 2.95.

* Testsuite: Added regression test for Quartz bug which caused problems with
  long terms on machines with signed chars.

* testsuite/index_utils.cc: Handling of ^x was just downright wrong due to a
  typo.

* Improved portability: Fix for 64 bit machines.  Fixed btreetest to build with
  older compilers lacking <sstream>.  Xapian is now much closer to building
  with Sun's CFront-based Sun Pro C++ compiler, and with a Linux to mingw
  cross-compiler.

* PLATFORMS: Updated with the results of many test builds.

* Improved RPM packaging of xapian-core and omega.

* Documentation: Use http://www.doxygen.org/ as URL for doxygen; Fixed bad link
  to our own website in overview.html; code_structure.html now only includes
  directories in the build system.

* HACKING: updated.

* Removed bugs/todo.xml, TODO, TODO.release, docs/todo.html, and
  docs/todo-release.html from the distribution.  Bugs and todo items will be
  tracked in Bugzilla instead.

* Install docs in /usr/share/doc/xapian-core instead of /usr/share/xapian-core.

* omega: If xP and P are both empty, there may be a boolean query, so don't
  force first page of hits.

* omega: Fixed off-by-one error in rounding down topdoc - it was possible to
  get to an empty page of hits if there were exactly a multiple of HITSPERPAGE
  matches and the matcher over-estimated the number of matches and Omega
  displayed page links.

* omega: Fixed handling of multiple DB parameters to be as documented.

* omega: Added $collapsed to report get_collapse_count() for the current hit.

* omega: Added $transform{} which does regexp manipulation (currently disabled
  until configure tests for regexp library are added)

* omega: Added $uniq{} to eliminate duplicates from a sorted list.

* omega: Don't force page 1 for a query with repeated terms!

* omega: removed duplicates from terms listed in term frequencies.

* omega: Added cgi parameter COLLAPSE to collapse on key values

* omega: Added $value{key[,docid]} support to omegascript

* omega: Renamed DATE1, DATE2, and DAYSMINUS to the more meaningful START, END,
  and SPAN (NB SPAN is days before END, or after START, or before today -
  whereas SPAN was before *DATE1* or before today).  The old parameters names
  are supported (with the original semantics) for now.

* omega: Actually install documentation!

* templates/query: propagate B boolean filters

* templates/godmode: removed link to EuroFerret image

* templates/godmode: added value dumping, for values from 0-255

* omindex: Report correct version number (was hard-wired to 1.0!)

* scriptindex: Allow '_' in fieldnames.  Diagnose bad characters in fieldnames
  better.

* dbi2omega: Added DBUSER and DBPASSWD environmental variable support so that
  password protected DBs can easily be used

* scriptindex.cc: added missing "#include <stdio.h>" which caused builds
  to fail for some platforms.

Xapian 0.6.4 (2002-12-24):

* Quartz backend: Fixed double setting of position list when updating a
  document with term position information (overall result was correct, just
  inefficient); when deleting a position_list, don't check if it's empty,
  just ask the layer below to delete it and let it handle the case when
  there's nothing to delete; Fixed unpacking of termlist on platforms where
  char is signed.

* OmQueryParser: Added support for searching probabilistic fields (using
  <field>:<term>); the unstem multimap now includes "." on the end of a
  term if it was there in the query.

* Don't include "om.h" as a dependency for the api docs since it's generated
  a configure time and the dependency was forcing users to regenerate the
  documentation, which requires doxygen to be installed.

* Bindings: Python bindings updated to work with the updated API (still
  disabled by default).

* Muscat 3.6 backend: Fixed to build with the new database factory functions;
  fixed compilation warnings; Muscat 3.6 DA and DB databases don't support
  positional information.  Instead of throwing an exception when we try to
  access it, return an empty position list (like a quartz database with no
  position information would).  This allows copydatabase to be used to convert
  a Muscat 3.6 database to a quartz one.

* Documentation: quartzdesign and todo list updated.

* quartzcheck: default mode changed to "v" rather than "+", since "+" is too
  verbose for a btree of any size; if you pass a quartz database directory,
  quartzcheck will now check all the tables which make up a quartz database.

* quartzcompact: new tool which makes a copy of a quartz database with full
  compaction turned on - this results in a smaller database which is faster
  to search.  The next update will result in a lot of block splitting though
  (since all blocks are as full as possible).

* omega: Added $unstem to map a stemmed term to the form(s) used in the query;
  $queryterms now only includes the first occurrence of each stemmed form;
  $prettyterm makes use of the unstem map; prefer MINHITS to MIN_HITS and
  RAWSEARCH to RAW_SEARCH since none of the other CGI parameter names have
  _ separating words (continue to support old names for now); fixed default
  template to not generate topterms twice, and fixed topterms to not stick
  outside the green box; corrected omegascript docs - it's $setrelevant
  not $set_relevant.

* scriptindex: index=nopos with new indexnopos action; index and indexnopos now
  take an optional prefix argument; index=nopos is handled specially for
  backwards compatibility; added new data action to generate terms for date
  range searching.

Xapian 0.6.3 (2002-12-14):

* Updated PLATFORMS and todo list.  Noted in HACKING that Bison 1.50 seems to
  work with Xapian.

* OmQueryParser now creates an "unstem" multimap to allow probabilistic
  query terms to be converted back to the form the user originally typed.

* Updated documentation for remote protocol description and the quickstart
  tutorial which were both very out of date.

* No longer use OmSettings to pass matcher parameters.  This completes the
  removal of OmSettings.

* Added workaround for problem with cursors sharing levels in the btree.
  This should fix sporadic problems with large databases (small databases
  have fewer btree levels so aren't affected).

* Stub databases now work again, though with a different format.  The new
  format allows multiple databases to be specified in the stub file.

* OmEnquire::get_eset() now takes a flags argument of bit constants |-ed
  together instead of 2 bools.

* Applied Martin Porter's better fix for the btree sequential addition bug
  which Richard fixed a few months ago.  Richard's fix resulted in a correct
  btree, but didn't always utilise space as efficiently as possible.

* Fixed the remote backend to handle weighting schemes after the OmSettings
  changes.  You can now even implement your own weighting scheme and use it
  with the remote backend provided you register it with SocketServer at
  runtime (this feature has been on the todo list for ages).

Xapian 0.6.2 (2002-12-07):

* Set env var XAPIAN_SIG_DFL to stop the testsuite installing its
  signal handler (may be useful with some debugging tools).

* backends/quartz/btree.cc: max_item_size wasn't being set due to
  some over-zealous code pruning.  It was defaulting to 0, and
  was causing the code to write off the end of allocated memory
  blocks.

* matcher/localmatch.cc: fixed handling of wtscheme() - we were
  trying to use it for the extra weights, and then double
  deleting it!

* common/omdebug.cc,common/omdebug.h: Fixed permissions on newly
  created log file (was getting 000!); Simplified class internals;
  Renamed env vars: OM_DEBUG_FILE is now XAPIAN_DEBUG_LOG,
  OM_DEBUG_TYPES is now XAPIAN_DEBUG_FLAGS (old versions still work
  for now).

* testsuite/testsuite.cc: Fixed so running "gdb .libs/apitest"
  finds srcdir (for an in-tree build at least).

* Fixed to compile with --enable-debug=full.

* docs/remote.html: Updated from OmSettings to factory functions.

* PLATFORMS: ixion is actually Linux 2.2.

* OmWritableDatabase now has a default constructor.

* Weighting scheme now specified by passing OmWeight object to OmEnquire.
  This also allows user weighting schemes (just subclass OmWeight and
  pass in an instance of this new class).  [This doesn't currently work
  with the remote backend.]

* No longer use OmSettings to specify parameters for constructing databases.
  Instead there's a factory function for each database type - temporary naming
  scheme is OmXxx__open(), mostly because it's easy to grep for later.
  Instead of create and overwrite flags, we pass in a value - a new possible
  opening mode is "create or open".  [At present stub databases and the
  machinery in InMemory to allow the multierrhandler1 test aren't working.
  Everything else should be.]

* OmEnquire::get_eset() takes parameters instead of an OmSettings object.

* Fixed reversed sense of use_query_terms (and fixed reversed sense test in
  apitest which meant this wasn't spotted).

* Documentation: Link to annotated class lists in doxygen generated
  documentation instead of the rather empty index pages; added doxygen
  markup so that apidoc now documents header files; updated todo list.

* Documentation: intro doc thing was very out of date in places - fixed.

* Omega: index .php files as HTML, with the PHP code stripped out; omindex
  return non-zero return code if an unexpected exception is caught; fixed
  HTML parser to not read one character past the end of the document in
  some cases; updated in line with OmSettings related changes to the API;
  Fixed $dbname to return "default" for the default database instead of "";
  templates/query: Removed now unused xDEFAULTOP hidden field, and superfluous
  "}"; dbi2omega now more efficient and can be restricted to listed fields.

Xapian 0.6.1 (2002-11-28):

* Fixed to compile with GCC 3.0.

* PLATFORMS: Updated.

Xapian 0.6.0 (2002-11-27):

* Quartz database backend: lexicon disabled (./configure CXXFLAGS=-DUSE_LEXICON
  to reenable it), and encoding schemes simplified and made more compact;
  extended and added test cases; minimum block size is now 2048 bytes (as
  documented before, but now we actually enforce this); btree checking code
  split off and only linked in when required; tidied up btreetest's output.

* Replaced our stemmers with those from Snowball.  These give better results,
  and are actively maintained by Martin Porter (who wrote the original Xapian
  stemmers too).  It also means that Xapian now has stemmers for Finnish,
  and Russian, and an implementation of Lovins' English stemmer.

* Assorted improvements to the documentation, especially the documentation
  of the internals of the Quartz backend.

* Removed the three uses of RTTI (typeid() and dynamic_cast<>) - one was
  totally superfluous, and the other two easily avoided.

* Omega and simpleindex example: limit probabilistic term length to 64
  characters to stop the index filling up with junk terms which nobody will
  ever search for.

* Omega: Added dbi2omega perl script to dump any database which perl DBI can
  access into the dump format expected by scriptindex.

Xapian 0.5.5 (2002-12-04):

* Fixed compilation with --enable-debug.

* Minor documentation updates.

* Omega: Fixed paging on default database; removed xDEFAULTOP from the query
  template as it's no longer used; removed bogus unmatched '}' from query
  template; added dbi2omega perl script to dump any database which perl DBI
  can access into the dump format expected by scriptindex; limit length of
  probabilistic terms generated to 64 characters.

Xapian 0.5.4 (2002-10-16):

* Fixed a compilation error with "make check" when using GCC 3.2.

* PLATFORMS: checked 0.5.3 works on OpenBSD and Solaris 7.

Xapian 0.5.3 (2002-10-12):

Notable changes: Improvements to the test suite, and internal code cleanups:

* Internal code cleanups on Quartz Btree implementation.

* Minor documentation updates (TODO and PLATFORMS updated; Martin Porter's
  stemming paper removed - see the Snowball site for background stemmer
  info).

* Implemented QuartzAllTermsList::get_approx_size().

* Removed a couple of occurrences of "using std::XXX;" from externally
  visible headers.

* With GCC, add warning flags "-Wall -W" rather than "-Wall -Wunused" (-Wall
  implies -Wunused anyway).  Fixed all the warnings this throws up, except in
  languages/ (that code is to be replaced with Snowball soon).

* Test suite: Disable colour test output if stdout isn't a terminal and
  reworked check for broken exception handling as the previous  version never
  seemed to fire.  Other assorted minor improvements.

* include/om/om.h is now removed on "make distclean" rather than "make clean".

Xapian 0.5.2 (2002-10-06):

Further improvements to documentation and portability:

* docs/: converted all text docs to HTML (except omsettings which will
  has odd markup (LaTeX?) and will probably soon be obsolete anyway).

* remote backend: Fixed handling of timeouts which are now in the past - fixes
  test failures with redhat/x86.

* quartz backend: now works on 64 bit platforms.

* test suite: try to spot mishandled exceptions and stop them causing bogus
  OMEXCEPT failures.

Xapian 0.5.1 (2002-10-02):

This release fixes features improved documentation and some build system
portability fixes.

* PLATFORMS: updated with more test results.

* docs/: tidied up layout of HTML documentation; converted the notes about
  BM25 into HTML; updated stemmer docs to reflect intention to use Snowball
  instead; included HTML versions of quickstart*.cc.

* automake 1.6.3 and autoconf 2.54 are now required for those working
  from CVS to fix a problem with the generated Makefiles and Solaris
  make.

* net/Makefile.am: Fixed building of readquery.cc from readquery.ll.

* buildall script is now deprecated - use the new streamlined bootstrap script
  in preference.

Xapian 0.5.0 (2002-09-20):

The last release of the software that is now known as Xapian was OmSee 0.4.1 on
November 24th 2000, not far from 2 years ago.

There's been a significant amount of development in this time, so we've
summarised the most notable changes and improvements:

  * The project is now called "Xapian". We've renamed the modules in the light
    of this change:

      + "om" is now "xapian-core"
      + "om-examples" is now "xapian-examples", and now contains small,
	instructive examples which demonstrate how to use Xapian to implement
	particularly features.
      + Added "xapian-applications" which contains larger sample applications

  * Much improved build system - should now build "out of the box" on many Unix
    platforms. Can now VPATH build with vendor tools on most platforms. Builds
    as cleanly as we can achieve with GCC 2.95.* (some bogus warnings due to
    compiler bugs). Should build without warnings on GCC 3.0, 3.1, and 3.2.

  * If using GCC, om/om.h now contains a check that the compiler used to build
    Xapian and the compiler used to build the application have compatible C++
    ABIs. So you get a clear error message early from the first attempt to
    compile a file rather than a confusing error from the linker near the end
    of the build.

  * RPM packages are now available. We intend to prepare Debian packages in the
    near future too.

  * xapian-config no longer support "--uninst". It's hard to make this work
    reliably and portably, and the effort is better expended elsewhere.
    Configure with a prefix and install to a temporary directory instead.

  * Xapian can now work with files > 2Gb on OSes which support them.

  * Restructured and reworked documentation.

  * Removed thread locks. We intend to be "thread-friendly" so different
    threads can access different objects without problems. In the rare event
    that you want to concurrently call methods on the same object from
    different threads you need to create a mutex and lock it. Thus the thread
    lock overhead is only incurred when it's necessary.

  * Indexgraph removed from core library. It will reappear as an add-on library
    at some point.

  * Omega's query parser has now been reworked as a separate library.

  * Terminology change - "keys" are now known as "values" to avoid confusion,
    since they're not like keys in a relational database. The exception is when
    a value is used as a key in some operation, e.g. "match_collapse_key".

  * Database backends:

      + Auto backend: can now be used to create a new database.
      + Auto backend: added support for "stub" databases - a text file
	specifying the settings for the database to be opened (particularly
	useful for allowing easy access to specific remote databases).
      + Quartz backend: many fixes and improvements, and the code has been
	cleaned up a lot. Implemented deleting of items from postlists.
      + Remote backend: implemented term_exists() and get_termfreq();
      + Multi-backend: the document length is now fetched from the sub-postlist
	rather than the database, which provides a huge speed-up in some cases.
      + Sleepycat backend: this experimental backend has been removed.
      + Muscat 3.6 backends: now disabled by default.

  * Tests:

      + Test cases added for most bug fixes and new features.
      + stemtest: rewritten in C++ rather than part C++, part perl. Now 15%
	faster.
      + includetest: removed - it's no longer useful now the code has matured.
      + Removed problematic leak checking from testsuite. We plan to use
	valgrind instead soon.

  * Matcher:

      + Fixed several matcher bugs which could cause incorrect results in some
	situations.
      + Fix bug in expander due to nth_element being called on the wrong
	element.
      + Added sorting within relevance bands to the matcher.
      + Matcher now calculates percentages differently, such that 100%
	relevance is actually achievable.
      + Matcher now uses a min-heap rather than nth-element to maintain the
	proto-mset. This is cleaner and more efficient.
      + New operator OP_ELITE_SET replaces match_max_or_terms option.
      + Implemented multiple XOR queries.
      + Add a new query operator, OP_WEIGHT_CUTOFF, which returns only those
	documents from a query which have a weight greater than a specified
	cutoff value.
      + Removed OmBatchEnquire from system: it may return at a later date, but
	for now it is simply out of date and a maintenance liability, and
	gives no significant advantage.
      + Added experimental match bias functors.

  * The API has been cleaned up in various places:

      + OmDocumentContents and OmIndexDoc merged to become OmDocument
      + OmQuery interface cleaned up
      + OmData and OmKey removed - methods which used them now just pass a
	string instead
      + OmESetItem replaced by OmESetIterator; OmMSetItem by OmMSetIterator;
	om_termname_list by OmTermIterator
      + OmDocumentTerm and OmDocumentParams removed
      + OmMSet::mbound replaced by OmMSet::matches_
	{lower_bound,estimated,upper_bound}, giving more information
      + Xapian iterators now have default constructors
      + Most API classes now have reference counted internals, so assignment
	and copying are cheap
      + OmStem now has copy constructor and assignment operator
      + and more...<|MERGE_RESOLUTION|>--- conflicted
+++ resolved
@@ -1,327 +1,4 @@
-<<<<<<< HEAD
-up to:
-Mon Jul 07 12:40:20 GMT 2008  Olly Betts <olly@survex.com>
-
-	* HACKING,NEWS: Update to reflect the autotools now being in the SVN
-	  tree, and the versions we are now bootstrapping with.
-	* NEWS: Update from ChangeLog.
-
-	* matcher/multimatch.cc,matcher/remotesubmatch.cc,
-	  matcher/remotesubmatch.h: Apply patch from ticker #279 to improve
-	  performance of matches with multiple remote databases.  This adds
-	  a special case for the top match being from a remote database, to
-	  avoid accessing the termlist to calculate the percentage scaling
-	  factor.
-
-	* api/omenquire.cc: When calculating percentages, round to the
-	  nearest integer, rather than rounding down.  There was a FIXME
-	  about this, but no explanation of why it hadn't already been
-	  done, and I can see no bad side effects so far.  The most obvious
-	  positive effect is that queries which should get precisely 100%
-	  will no longer be assigned 99% due to rounding errors.
-
-	* tests/api_anydb.cc: Add new test, topercent2, checking the
-	  percentage values returned by standard searches, both against
-	  known current values for some of the hits, and against a search
-	  with a "local" backend.  Also, in rsetmultidb1, test the return
-	  value of mset_range_is_same_weights().
-	* tests/api_db.cc: In rsetmultidb2, test the return value of
-	  mset_range_is_same_weights().
-
-	* tests/harness/testutils.cc,tests/harness/testutils.h: Add
-	  function to test if two mset ranges have the same percentages,
-	  and slightly improve the messages on failure of the mset range
-	  comparison tests.
-
-	* matcher/multimatch.cc: Fix calculation of lower bound when
-	  collapsing and match deciders are used.  (Only tended to manifest
-	  when the collapsing threw away a lot of documents, and when also
-	  using a custom sort order, but I don't think that was required.)
-	  Also, perform the adjustments due to percentage cutoffs after the
-	  other adjustments, to avoid the lower bound setting for
-	  collapsing overriding the lower bound from the percentage cutoff.
-	* tests/harness/index_utils.cc: Add a value to value slot 12, which
-	  only has 5 different values, for testing this bug.
-	* tests/api_db.cc: Add regression test for calculation of the lower
-	  bound.
-
-	* Makefile.am,bin/Makefile.mk,examples/Makefile.mk: Remove
-	  extra_cleandirs as automake 1.10.1 fixes the bug which it was working
-	  around.
-
-HEAD only:
-
-	* docs/doxygen_api_conf.in,docs/doxygen_full_conf.in: Disable
-	  "JAVADOC_AUTOBRIEF" since we always try to write a brief
-	  description explicitly, and it causes problems in some cases.
-
-	* backends/chert/: Change ChertAllDocsPostList to inherit from
-	  ChertPostList and use the doclen list from the posting table
-	  rather than using the termlist table.  This helps towards making
-	  the termlist table optional, reduces the amount of data read in
-	  the process of iterating through an alldocs postlist, and can
-	  make a massive difference in performance: I've measured the time
-	  to iterate through all the documents in a 1000000 document
-	  database, and the patch speeds this operation up by a factor of
-	  6.
-	  Add `keep_reference` parameter to the ChertPostList constructor,
-	  instead of not keeping a reference if the term is empty.
-	  ChertAllDocsPostList uses this to keep a reference to the
-	  database while using an empty term.
-	  Add ChertAllDocsModifiedPostList class, inspired by
-	  ChertModifiedPostList, (with corresponding new source files) to
-	  handle alldocs postlist with modifications: this wasn't needed
-	  before since the termlist is updated immediately after changes.
-
-	* tests/harness/: Add "name" parameter to
-	  BackendManager::get_writable_database_as_database(), and
-	  BackendManager::get_writable_database_again(), (and subclasses)
-	  so that old databases can be revived.  Useful for the performance
-	  tests.
-
-	* tests/harness/: Wait for subprocesses to finish at end of tests,
-	  with remotetcp backend, to avoid test failures due to final flush
-	  of a subprocess writing to the database used for the next test.
-
-	* Makefile.am,tests/Makefile.am: Fix make check-* targets to match
-	  the current set of backends.  Add .multichert and .multiflint to
-	  the clean-local hook in tests/.  Leave .multi there for now, to
-	  clean up existing .multi directories in the automated build trees.
-
-	* api/postingsource.cc: Make ValueWeightPostingSource use value
-	  statistics, if they're available, to return accurate term
-	  frequency statistics, and a better maxweight.
-	* tests/api_db.cc: Add valueweightsource2, to test the bounds and
-	  maxweight returned by a ValueWeightPostingSource for backends
-	  with valuestats support.  Replace !multi condition in
-	  valueweightsource1 with a SKIP_TEST_FOR_BACKEND invocation, since
-	  this is a shortcoming we should fix at some point.
-
-	* tests/harness/testrunner.cc,tests/harness/testrunner.h: Replace
-	  DO_TESTS_FOR_BACKEND macro with a do_tests_for_backend method;
-	  the method version takes a BackendManager * and gets the backend
-	  name from that, rather than requiring it to be specified.
-	  Requires addition of a couple of extra private members to the
-	  TestRunner class.
-
-	* include/xapian/database.h: Add get_value_freq(),
-	  get_value_lower_bound() and get_value_upper_bound() methods to
-	  Database, to get statistics about the values stored in a slot.
-	* api/omdatabase.cc,backends/chert/,backends/database.cc,
-	  backends/inmemory/inmemory_database.cc,
-	  backends/inmemory/inmemory_database.h,
-	  backends/remote/remote-database.cc,common/,
-	  net/remoteserver.cc: Add support for the value statistics methods
-	  to chert, inmemory, multi and remote databases.
-	* tests/Makefile.am,tests/api_valuestats.cc,
-	  tests/harness/testrunner.cc,tests/harness/testrunner.h: Add test
-	  of the value statistics code, and a "valuestats" backend property
-	  to select only backends supporting this.
-
-	* rests/harness/: Make flint and chert subtypes for the remote and
-	  multi backend types.  These are specified (on the command line
-	  and elsewhere) by the main type (multi, remotetcp or remoteprog),
-	  followed by an underscore, followed by the subtype (flint or
-	  chert).  Change return type of BackendManager::get_dbtype() to a
-	  string instead of a const char *, to allow backend managers which
-	  have subtypes to generate the result dynamically.
-	* tests/harness/backendmanager_remote.cc,
-	  tests/harness/backendmanager_remote.h,
-	  tests/harness/backendmanager_remoteprog.cc,
-	  tests/harness/backendmanager_remoteprog.h,
-	  tests/harness/backendmanager_remotetcp.cc,
-	  tests/harness/backendmanager_remotetcp.h: Add new
-	  BackendManagerRemote class as a common base for the two remote
-	  backend managers, and move duplicated code into it.  Add
-	  parameter to its constructor, and to the constructors of the
-	  remote backend manager subclasses, to control the type of
-	  database to use at the remote end.
-	* tests/harness/backendmanager_multi.cc,
-	  tests/harness/backendmanager_multi.h: Add parameter to
-	  constructor of BackendManagerMulti, controlling the type of
-	  database to use for sub databases.  Put the generated database
-	  files in ".multiflint" and ".multichert" instead of ".multi".
-	* tests/harness/testrunner.cc: Update list of backend properties to
-	  contain the new subtypes.  Modify use_backend() to allow either
-	  the full backend type, or just the main part of the backend type,
-	  to be specified, so that, for example "-b multi" will run both
-	  the multi_chert and multi_flint tests.  Add test runs for all the
-	  subtypes now supported.  Catch string exceptions thrown by the
-	  test runner - these can currently occur when neither flint or
-	  chert are compiled in.
-	* tests/apitest.cc,tests/apitest.h: Adjust return type of
-	  get_dbtype(), implement skip_test_*_backend functions which just
-	  check the prefix of the type, and implement SKIP_TEST_*_BACKEND
-	  macros using these.
-	* tests/api_anydb.cc: Modify check for running on a multi backend
-	  to copy with getting a string back from get_dbtype().
-
-	* tests/perftest/perftest.cc: Include the xapian version string in
-	  the test output.  For runs from SVN, also include the subversion
-	  revision number and branch in the output.
-
-	* configure.ac,tests/,tests/perftest/,tests/perftest_matchdecider.cc,
-	  tests/perftest_randomidx.cc: Move performance test source files
-	  into a subdirectory.  Modify output of performance tests to
-	  include some basic system information, and also to include
-	  details of the parameters used to perform indexing tests.
-
-	* api/omenquire.cc,common/,expand/Makefile.mk,expand/esetinternal.cc,
-	  expand/expand.cc: Rewrite class ESet::Internal, incorporating the
-	  functionality which used to be in the internal OmExpand class.  The
-	  expand operation now uses a min heap rather than calling
-	  nth_element() repeatedly - this should reduce the complexity of the
-	  expand operation by a factor of n/log(n) where n is the requested
-	  ESet size.
-
-	* tests/harness/testrunner.cc,tests/harness/testrunner.h: Add
-	  condition to test if the backend is "inmemory".
-	* tests/perftest_randomidx.cc: Change the run size from 1000
-	  documents to 1000000.  Disable this test for the inmemory
-	  backend, because it will quickly use up all the memory on the
-	  machine.
-
-	* api/Makefile.mk,api/omquery.cc,api/omqueryinternal.cc,
-	  include/Makefile.mk,include/xapian.h,include/xapian/query.h,matcher/,
-	  tests/api_db.cc: Add support for Xapian::PostingSource.
-	* docs/Makefile.am,docs/index.html,docs/postingsource.rst: Add
-	  topic document for PostingSource.
-	* api/postingsource.cc,include/xapian/postingsource.h,tests/api_db.cc,
-	  tests/harness/index_utils.cc: Add ValueWeightPostingSource, which
-	  reads a value, applies sortable_unserialise() to it, and returns
-	  that as the weight for each document.
-
-	* common/omassert.h: Add AssertEqDoubleParanoid().
-	* matcher/multimatch.cc: Use it instead of home-brewed version.
-
-* Start new development backend "chert".  Currently the only change over flint is
-	  that in the postlist table, doclengths are stored once in a
-	  chunked postlist-like form, rather than once per posting.
-
-* include/xapian/enquire.h: Change definition of MSet::get_termfreq()
-	  such that it will fall back to looking the term frequency up in
-	  the database rather than raising an exception if the term is not
-	  present in the mset.
-
-	* tests/: Use copies of freemem.cc and freemem.h from omega to report
-	  the free physical memory at each stage of indexing.  Also, add a
-	  get_total_physical_memory() function to this, and report its
-	  value at the top of the results file (only tested on Linux so
-	  far).
-
-	* api/omdatabase.cc,backends/database.cc,backends/flint/,
-	  common/database.h,include/xapian/database.h: Add
-	  metadata_keys_begin() and metadata_keys_end() methods to
-	  Database, to allow the complete list of metadata in a database to
-	  be retrieved.  Supports a prefix argument to obtain a limited
-	  subset of the keys, since that may be useful in some situations
-	  and is very easy to implement.  Only accesses the keys in the
-	  first database in a multidatabase situation (which corresponds
-	  with the current behaviour of get_metadata()).
-
-	* tests/perftest.cc,tests/perftest.h: Log indexing runs every 5
-	  seconds, as well as after every 1000 documents - gives useful
-	  information for slow index runs.
-	* tests/Makefile.am,tests/perftest_randomidx.cc: Add a new
-	  performance test which builds a randomly generated index, and
-	  times the index run.  Probably wants a bit more tweaking to make
-	  it slightly more representative, but should be a useful test to
-	  run on systems where downloading a large amount of data is
-	  impractical.
-	* tests/perftest.cc: Flush after each write, so we can monitor
-	  progress of long running tests (we might need to remove this
-	  again later, if profiling shows it has a noticeable impact).  Fix
-	  two calls to write() to be a single call.
-	* tests/perftest_randomidx.cc: Add values to different slots; I'd
-	  added them all to slot 0 by mistake, so they were overwriting
-	  each other.
-
-	* Makefile.am,tests/,tests/harness/,tests/perftest.cc,tests/perftest.h,
-	  tests/perftest_matchdecider.cc: Rework the test collation
-	  mechanism slightly to allow it to be used by other testsuites:
-	  rename collate-apitest to collate-test, and add a parameter to it
-	  naming the output file.  Add new "testrunner.h" and
-	  "testrunner.cc" which are an equivalent to the old mechanism in
-	  apitest for running tests with various properties; the properties
-	  for each backend are now held as member variables of a TestRunner
-	  class, and testsuites (eg, apitest) subclass this and implement a
-	  "run()" method, which will be called for each backend with the
-	  appropriate properties set.  Move definition of DEFINE_TESTCASE
-	  macro into testsuite.h.  Add new testsuite "perftest", which is
-	  intended to contain potentially time consuming performance tests,
-	  logging the results to an XML file for later analysis.  Add a
-	  simple test of the ValueSetMatchDeciders to this testsuite.
-	  "perftest" isn't run by make check, because it is likely to take
-	  some hours to complete in future - instead, there's a new
-	  top-level target "check-perf" which builds and runs perftest.
-	* configure.ac,tests/perftest.cc,tests/submitperftest.py.in,
-	  tests/urllib2_file.py: Fix display of upper bound on number of
-	  results of search (was showing lower bound).  Fix display of
-	  closing <repetition> tags.  Add script to submit the results of a
-	  performance test to a central server.
-
-	  Add ValueSetMatchDecider,
-	  which is a matchdecider which is intended to be passed a set of
-	  values to look for in documents, and selects documents based on
-	  the presence of those values.
-
-* Calling RSet:add_document() with argument 0 now throws InvalidArgumentError.
-
-* stemtest: No longer checks environment variables OM_STEMTEST_SKIP_RANDOM,
-  OM_STEMTEST_LANGUAGES, and OM_STEMTEST_SEED.
-
-QueryParser sped up (new version of lemon); queryparsertest runs 2.2% faster
-
-* All deprecated xapian-core features listed for removal in 1.1.0 have been
-  removed.  For details, and suggested updates, see deprecation.html.
-
-* The remote database protocol major version has been increased, allowing
-  a significant amount of compatibility code to be removed.  This change means
-  that new clients won't work with old servers, and old clients won't work
-  with new servers.  If upgrading a live system, you will need to take this
-  into account.
-
-	* backends/flint/: Improve reporting of failures to obtain lock due
-	  to unexpected errors - the error messages included in the
-	  exceptions raised are now more verbose in many situations.  Also,
-	  if the lock can't be obtained when a database is being created,
-	  report the lock failure, not a DatabaseOpeningError - it's more
-	  useful to know that the lock attempt failed than that the
-	  database wasn't present before the attempt to create it.
-
-	* common/Makefile.mk,common/socket_utils.cc,common/socket_utils.h,
-	  net/remoteconnection.cc,net/tcpclient.cc: Move windows-specific
-	  socket handling code from remoteconnection.cc into a separate
-	  file, provides the inline close_fd_or_socket for unix in the
-	  header file.  Use this in tcpclient.cc instead of close to close
-	  sockets correctly on windows.
-
-* database replication
-
-	* tests/harness/backendmanager_multi.cc: Make the multi
-	  backendmanager use relative paths in its stub databases.
-	* backends/database.cc: Stub databases used to
-	  assume that any relative paths were relative to the current
-	  working directory.  They now assume that relative paths are
-	  relative to the directory holding the stub database file.
-	  Also, lines which begin with a '#' character are ignored, so we
-	  can place comments in the stub database files.  Also, recognise a
-	  new database type: a "stub directory", which is a directory
-	  containing a stub database file named "XAPIANDB".
-	* api/replication.cc: Replica databases are now created as
-	  directories containing a "XAPIANDB" stub file, so all the
-	  workings are internal.
-	* common/Makefile.mk,common/fileutils.cc,common/fileutils.h: Add
-	  new set of utilities to manipulate path names - extracting
-	  directory names, and joining paths.
-	* tests/api_replicate.cc: Enable test properly, now that
-	  it passes.  Test needs to be expanded to check that the database
-	  copy succeeded better.
-
-Xapian-core 1.0.7 (2008-07-??):
-=======
 Xapian-core 1.0.7 (2008-07-15):
->>>>>>> 3951e04a
 
 API:
 
@@ -333,47 +10,6 @@
 
   + These operators are now more efficient when there are a lot of "missing"
     document ids (bug#270).
-<<<<<<< HEAD
-
-  + Optimise Query(OP_VALUE_GE, <n>, "") to Query::MatchAll.
-
-* Xapian::QueryParser:
-
-  + QueryParser now stops parsing immediately when it hits a syntax error.
-    This doesn't change behaviour, but does mean failing to parse queries is
-    now more efficient.
-
-  + Cases of O(N*N) behaviour have been fixed.
-
-* Xapian::Stem now recognises "nl" as an alias for "dutch" (debian bug 484458).
-
-* Setting sort by value was being ignored by a Xapian::Enquire object which had
-  previously had a Xapian::Sorter set (bug#256).
-
-* When using a MatchDecider, Enquire::get_mset() wasn't reducing
-  matches_lower_bound unless all the potential results were retrieved, which
-  led to the lower bound being incorrect in some such cases.
-
-* When using a MatchDecider, Enquire::get_mset() now tracks how many documents
-  were tested and were rejected, and sets matches_estimated based on this rate.
-  Also, matches_upper_bound is reduced by the number of rejected documents.
-
-testsuite:
-
-* Improved test coverage in a couple of places.
-
-matcher:
-
-
-flint backend:
-
-* If Database::reopen() is called and the database revision on disk hasn't
-  changed, then do as little work as possible.  Even if it has changed, don't
-  bother to recheck the version file (bug#261).
-
-* xapian-compact:
-
-=======
 
   + Optimise Query(OP_VALUE_GE, <n>, "") to Query::MatchAll.
 
@@ -425,7 +61,6 @@
 
 * xapian-compact:
 
->>>>>>> 3951e04a
   + Fix check for user metadata key to not match other key types we may add in
     the future.  When compacting, we can't assume how we should handle them.
 
@@ -449,13 +84,6 @@
 * Fix cursor handling for a modified table which has previously only had
   sequential updates which usually manifested as zlib errors (bug#259).
 
-<<<<<<< HEAD
-* Use 32 bit integers for most of flint's internal integer types on all
-  platforms for consistency (previously we used "long" everywhere, which is 64
-  bit on most 64 bit platforms, and 32 bits on other platforms).
-
-=======
->>>>>>> 3951e04a
 quartz backend:
 
 * Fix cursor handling for a modified table which has previously only had
@@ -465,20 +93,11 @@
 * Calling skip_to() as the first operation on an all-documents PostingIterator
   now works correctly.
 
-<<<<<<< HEAD
-* Use 32 bit integers for most of quartz's internal integer types on all
-  platforms for consistency (previously we used "long" everywhere, which is 64
-  bit on most 64 bit platforms, and 32 bits on other platforms).
-
-remote backend:
-
-=======
 remote backend:
 
 * Improve performance of matches with multiple databases at least one of which is
   remote, and when the top hit is from a remote database (bug#279).
 
->>>>>>> 3951e04a
 * When remote protocol version doesn't match, the error message displayed 
   now shows the minor version number supplied by the server correctly.
 
@@ -499,23 +118,14 @@
 
 * This release now uses newer versions of the autotools (autoconf 2.61 ->
   2.62; automake 1.10 -> 1.10.1; libtool 1.5.24 -> 1.5.26).  The newer
-<<<<<<< HEAD
-  autoconf reportedly results in a faster configure script.
-=======
   autoconf reportedly results in a faster configure script, and warns about
   use of unrecognised configure options.
->>>>>>> 3951e04a
 
 * Fix configure to recognise --enable-log=profile and fix build problems when
   this is enabled.
 
 * "make up" in the "tests" subdirectory now does "make" in the top-level.
 
-<<<<<<< HEAD
-* configure: Improve code to prevent pointlessly probing for f77, gcj, and rc.
-
-=======
->>>>>>> 3951e04a
 * Fix "make distcheck" by using dist-hook to install generated files from
   either srcdir or builddir, with the appropriate dependency to generate them
   automatically in maintainer mode builds.
@@ -551,12 +161,6 @@
 * Newer libtool features improved support for Mac OS X Leopard and added
   support for AIX 6.1.
 
-<<<<<<< HEAD
-packaging:
-
-
-=======
->>>>>>> 3951e04a
 debug code:
 
 * Database::get_spelling_suggestion() now debug logs with category APICALL
