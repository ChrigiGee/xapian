<<<<<<< HEAD
up to:
Wed Mar 05 21:30:13 GMT 2008  Olly Betts <olly@survex.com>

HEAD only:

	* configure.ac,generic/generic.mk: Use the new --swigheaders option
	  in xapian-config to get the list of header files for the core,
	  and add all of these as a dependency for the rules to run swig.
	  This is currently an overly inclusive dependency, but it's hard
	  to keep track of exactly which header files are being included,
	  and the plan is to eventually include all of them.

	* xapian.i: Include replication.h in the bindings.

Xapian-bindings 1.0.8 (2008-03-??):

Documentation:
=======
Xapian-bindings 1.0.6 (2008-03-17):
>>>>>>> f1e713cb

General:

* Wrap OP_VALUE_GE and OP_VALUE_LE and the new Query constructor which they are
  used with.

* configure: Correct the required SWIG version given in an error message.

<<<<<<< HEAD
Packaging:

Portability:

CSharp:

Guile:

Java:

=======
>>>>>>> f1e713cb
PHP:

* php/smoketest.php: Add note that this script should be run using 'make check'
  in the build tree (rather than trying to copy it to a webserver as someone
  recently tried to).

* php/smoketest.php: Fix to work under PHP4.

Python:

* The Python module now always has the extension which Python expects, which
  fixes a failure on Mac OS X.

Ruby:

* Automatically install/uninstall the Ruby rdoc-generated documentation along
  with the ruby bindings.

Tcl:

* configure: Sort out the default value of TCL_LIB, which could end up being
  under /usr/share in xapian-bindings 1.0.4 and 1.0.5.

Xapian-bindings 1.0.5 (2007-12-21):

General:

* Wrap Xapian::Sorter and subclasses.

* Wrap Enquire::set_sort_by_key(), Enquire::set_sort_by_key_then_relevance(),
  and Enquire::set_sort_by_relevance_then_key().

* Factor out the code to protect multitarget rules against parallel make, and
  fix it to handle the source being changed while the rule is executing, and to
  correctly return an error code if we fail while trying to recover from the
  removal of a target of a multi-target rule.

* configure: Improve the clarity of the error given when none of the tools
  needed for any supported language are found.

* configure: SWIG 1.3.32 has now been released, so require at least this
  released version for maintainer builds.

Java:

* Add explicit '#include <cstring>' to fix build with the latest snapshots of
  GCC 4.3.

* configure: Log the output of trying to compile conftest.java in config.log;
  if the test fails, report whether the failure was compiling or running the
  test program.

* Check for directory existence rather than calling mkdir unconditionally as
  despite the "(ignored)", the error message seems to confuse some people.

PHP:

* Add feature test for XapianMultiValueSorter.

* php/smoketest5.php: Fix use of Database_get_document to new style OO
  interface.  Fix the error reported when the PHP5 exception test fails.

* php/smoketest.php: Add feature test to confirm that optional arguments to
  XapianQuery's "term" constructor are wrapped.

Python:

* Don't drop the GIL when calling Xapian.MSet.items and Xapian.ESet.items -
  these properties build a python list, so dropping the GIL isn't safe and
  may cause undefined behaviour in multithreaded environments.

* configure: Update error message to reflect requirement for at least python
  2.2.

* configure: Change "print foo" to "print(foo)" in python version checks, for
  compatibility with python 3.0.

Ruby:

* The Ruby bindings now work on Mac OS X (the Ruby module's extension was
  previously incorrect).

* Run "rdoc" to generate HTML for the Ruby-specific API documentation which
  ruby/docs/index.html previously had a dead link to.

Tcl:

* configure: Overhaul code to find tcl.h since the old version no longer worked
  with Debian unstable.

* tcl8/docs/index.html: Update documentation to cover flint and mention that
  quartz is now deprecated.

* Remove code to handle `const char *' exceptions - as of 1.0.0 the QueryParser
  throws QueryParserError instead.

Xapian-bindings 1.0.4 (2007-10-30):

General:

* Wrap new OP_SCALE_WEIGHT query operator, and corresponding Query constructor.
  Add feature tests for all languages.

* The "bindings.html" file documenting each of the bindings has been renamed to
  "index.html".

Packaging:

* Fix the PHP Makefile.am to work with autoconf < 2.60 to fix RPM builds for
  older distros.

Portability:

* Fix warnings when compiling with GCC 4.2.

PHP:

* Update to newer SWIG SVN snapshot to fix memory leaks in wrapped constructors 
  and methods/functions which return a wrapped class.

* For PHP4, wrap Xapian::sortable_serialise() as xapian_sortable_serialise()
  and Xapian::sortable_unserialise() as xapian_sortable_unserialise().

* Document how non-class functions are wrapped.

* Fix wrapping of NumberValueRangeProcessor for PHP4.

* smoketest.php: Split the regression test for bug#193 into separate
  versions for PHP4 and PHP5 as the previous version only worked for PHP5.

Python:

* python/docs/index.html: Promote the Pythonic iterators, and deprecate the
  non-pythonic iterators.  Make it clearer that the "sequence API" is
  deprecated.

* Add test of a custom ValueRangeProcessor (ie, one written in python).

* Update the examples to use the new-style attributes to access MSet item
  values rather than the old-style MSET_* constants.
  
* Document MSET_DOCUMENT.

Ruby:

* smoketest.rb: Rename test of metadata access methods which had been named the
  same as the matchdecider test due to a copy-and-paste error.

Xapian-bindings 1.0.3 (2007-09-28):

General:

* Wrap new methods Database::get_metadata() and
  WritableDatabase::set_metadata().

* "make uninstall" now removes the loadable module we install for each of
  the bindings.

* "make distcheck" now works.

* Distribution tarballs are now in the POSIX "ustar" format since it saves
  about 40KB and we need to use it for xapian-core anyway.

Packaging:

* RPMs: Package xapian.php.

CSharp:

* Remove wrapper for ValueRangeProcessor::operator(), since it can't be
  usefully used currently.

Java:

* Remove wrappers for the Muscat36 backend, which has now been dropped from the
  C++ library.

* "make clean" now removes the class files generated for inner classes.

PHP:

* Add feature test for DateValueRangeProcessor when used with QueryParser.

* ValueRangeProcessor::apply() can now be called from PHP (bug#193).  This
  isn't actually very useful, since you can't subclass it in PHP currently.

* Fixed wrapping of Enquire::set_cutoff() - previously this would only work
  if the third parameter was specified and a floating point number (e.g. 0.0).

* php/docs/bindings.html: Fix errors in example code.

Python:

* ValueRangeProcessor::operator() is now wrapped as a __call__ method in
  Python which takes two strings and returns a 3-tuple (value_number,
  modified_begin, modified_end).  Previously this always failed with a
  type error, so this doesn't break existing code.

* python/pythontest.py: Interpret any commandline arguments as a list of
  tests to be run (the default is to run all tests).

* README,python/docs/bindings.html: Add a note about the problems with
  mod-python (as described in bug #185).

* python/pythontest.py: Delete the database handles before deleting a database
  to fix problems running the Python tests on MS Windows (bug#179).

* "make clean" now removes testsuite.pyc.

Ruby:

* Check for RUBY_INC, RUBY_LIB, and RUBY_LIB_ARCH in the environment or on
  the configure command-line.  The defaults for RUBY_LIB and RUBY_LIB_ARCH are
  now the site-specific directories, which is more correct when building
  from source.  Debian packages, etc can override this by setting RUBY_LIB and
  RUBY_LIB_ARCH.

Tcl:

* Check for TCL_LIB in the environment or on the configure command-line to
  allow installing without root access more cleanly.

Xapian-bindings 1.0.2 (2007-07-05):

Documentation:

* Document use of PYTHON_LIB and PHP_EXTENSION_DIR instead of pylibdir and
  phpextdir.

* Remove documentation of removed "--with-swig" configure option.

General:

* Add methods of NumberValueRangeProcessor for serialising and
  unserialising doubles.

* Add methods and constants supporting spelling correction and synonyms.

* Value of XAPIAN_CONFIG supplied to configure is now passed to distcheck,
  to ensure that it works with uninstalled copies of Xapian.

* Value of PYTHON_LIB supplied to configure is now respected - previously
  it was documented, but ignored.

* Add support for supplying PHP_EXTENSION_DIR to configure.

* Change to using "%include", rather than reproducing contents of header
  files, for "queryparser.h", "document.h" and "postingiterator.h".

* Add new form of get_mset() which allows a matchspy matchdecider to be
  set.

* RPMs: Don't mention %makeinstall in a .spec file comment as that makes RPM
  explode.  Add in a missing "mv" in the command for installing tcl8
  documentation.

CSharp:

* Fix rule handling parallel make to include xapian_wrap.h

PHP:

* Install xapian.php as <PREFIX>/share/php<PHPMAJOR>/xapian.php.  There
  doesn't seem to be a standard location, but this works for Debian at
  least, and it seems better to at least try to install it.

* Rename ValueRangeProcessor and subclasses and TermGenerator to have a Xapian
  prefix for PHP4.

Python:

* Fix a threading problem: the GIL was not being acquired in the exception
  handling code before setting the Python exception state, leading to
  various memory corruption symptoms in threaded programs.

* Add special iterators to Database for synonyms, synonym_keys and
  spellings.

* Add test cases for OP_VALUE_RANGE queries, getting spelling corrections,
  synonym iterators and spelling iterators.

* In the test suite, expect_query() now adds "Xapian::Query(" and ")" around
  the expected description to make the tests more readable.

Xapian-bindings 1.0.1 (2007-06-11):

Documentation:

* NEWS: Fix the recent headings which said "Xapian-core" to say
  "Xapian-bindings".

General:

* Wrap Xapian::Query constructor for creating ValueRange queries.

* Wrap new forms of Xapian::Database::allterms_begin() and allterms_end()
  which take a prefix.

Packaging:

* RPMs: Use "make install" instead of %makeinstall to avoid doubled
  %{buildroot} prefix on most files which we then have to work around.

CSharp:

* SimpleIndex now uses Xapian.TermGenerator.

* SimpleSearch now uses Xapian.QueryParser.

* New SimpleExpand example.

* Document explicitly how STEM_SOME constants are currently wrapped.

* Update GetTermName() reference in documentation to GetTerm().

* SmokeTest.cs: Update comment about Portable.NET bug - the bug is fixed in
  their CVS repo, and the fix should be in their 0.8.2 release.

Java:

* `configure --help' documented that environmental variable JNI_INCLUDE_DIR was
  looked at, but in fact its value was read but ignored.  We now use it as the
  first place to look for jni.h.

* configure will now automatically add an extra "-I" for the
  linux/solaris/win32 subdirectory which Sun's JDK requires.

* Document JAVA_HOME and JDK_HOME in ./configure --help and mark them as
  "precious" so their values are preserved for when configure is automatically
  rerun.

PHP:

* Enquire::get_mset(first, maxitems, omrset) now works for PHP5.

* The PHP examples have been rewritten to be clearer and to make use of the
  new XapianTermGenerator class.

Python:

* Python examples now use xapian.QueryParser and xapian.TermGenerator.

* Add support for prefix-restricted pythonic allterms iterators.

* Update documentation in a couple of places to refer to updated replacements
  for MSetIterator.

* Change testsuite output to be more vim-friendly (vim should be able to jump
  to the right lines now).

* __str__ on Xapian::Error now includes extra information in some cases (the
  error_string and context, if they are set).

* python/smoketest.py: Eliminate uses of the legacy sequence API.

* python/pythontest.py: The legacy sequence API is only supported for Python
  2.3 and later, so don't run tests for it when running under Python 2.2.

* We now generate and install xapian.pyo as well as xapian.pyc.

Ruby:

* The Ruby examples now use the Xapian::QueryParser and Xapian::TermGenerator
  classes.

* Add missing rename for the C++ TermGenerator::set_document() method so it can
  be used as "tg.document = doc" in Ruby.

* Fixed compilation on Mac OS X and warning from GCC on 32-bit Linux platforms.

Tcl:

* tcl8/docs/examples/simpleexpand.tcl: New example to demonstrate relevance
  feedback, based on C++ simpleexpand.cc.

* tcl8/docs/example/simpleindex.tcl: New simpler example making use of the
  TermGenerator class.

* tcl8/docs/example/simplesearch.tcl: New simpler example making use of the
  QueryParser class.

* tcl8/docs/bindings.html: Document how constants are wrapped.

* Update smoketest and examples to require version 1.0.0 - previously this
  required 0.9.6, which failed since TCL doesn't accept differing major
  version numbers.

* pkgIndex.tcl is now generated by configure.

Packaging:

* The required automake version has been lowered to 1.8.3, so RPMs can now be
  built on RHEL 4 and SLES 9.

Xapian-bindings 1.0.0 (2007-05-17):

Documentation:

* Document Unicode support for each language.

* Assorted minor improvements and typo fixes.

General:

* Add wrappers for ExpandDecider, and Enquire::get_eset() variants which use
  it, for languages where SWIG supports directors.

* Wrap new features: TermGenerator, ValueRangeProcessor hierarchy, the
  OP_VALUE_RANGE query operator, the new overloaded form of parse_query, which
  allows the "default_prefix" argument to be supplied, QueryParser flags
  FLAG_PURE_NOT and FLAG_PARTIAL.

* Deprecated Xapian::Stem's stem_word() method in favour of apply().

* Remove wrappers for deprecated features removed from the C++ API (see
  docs/deprecation.html in xapian-core for full details and upgrade
  information).

* Deprecate ESetIterator::get_termname() in favour of ESetIterator::get_term().

* QueryParserError is now a real error, so remove special handling for "const
  char *" exceptions.

* Use a stamp file in "make" rules with multiple targets so that parallel
  make works.

* configure: Now quotes $PYTHON, etc so that you can specify a program with
  arguments.

* configure: If the user specifies a program which doesn't exist (e.g.
  PYTHON=/opt/bin/ptyhon) don't autoprobe after failing to find it.

* configure: Disable probes for f77, gcj, and rc completely by preventing
  the probe code from even appearing in configure - this reduces the size of
  configure by 28% and should speed it up significantly.

* configure: If the version check against the xapian-core version detects a
  mismatch, we now issue a warning rather than a hard error since if you're
  careful this can work.  The warning is issued late on in configure, so it's
  harder for the user to miss.

* configure: The --with-swig option has been removed.  It no longer has a
  purpose as we now ship the files which are generated by SWIG.

Portability:

* The PHP bindings can now be built with MSVC for Microsoft Windows.

CSharp:

* When using Mono 1.2, we must build with gmcs (the C# 2.0 compiler) rather
  than mcs to avoid segmentation faults at runtime due to unimplemented
  features in mcs.  Document this, and update configure to prefer gmcs.

* The return type of MatchDecider::operator() is now `bool' rather than `int'
  (in line with the same change in the C++ API).

* Xapian.Stem.StemWord() deprecated in favour of Xapian.Stem.Apply().

Java:

* The Java bindings have been updated to use C++ replacements for deprecated
  methods, so they still build.  The Java wrappers still provide the old
  deprecated names for now though.  The longer term plan is to replace the
  hand-written JNI with SWIG generated wrappers (work has now begun on this)
  which is likely to require some API changes, and it seems more sensible to
  make any changes to align with C++ API changes at the same time.

* Enquire.getQuery() is implemented entirely in Java, so strip out the unused
  MyQuery mechanism, and so fix a memory link which it caused (bug#105).

PHP:

* Fix undefined behaviour in get_matching_terms().

* Document the (existing) renaming of methods which are PHP reserved words
  (empty() to is_empty() and clone() to clone_object()).

* Deprecated Xapian::Stem's stem_word() method in favour of apply().

Python:

* The Python bindings now throw exceptions as classes with a hierarchy which
  mirrors that of the C++ Xapian::Error and its subclasses.  The xapian.Error
  base class inherits from the standard Python Exception class.

* All Python methods which accept strings can now be passed either a unicode
  object or a simple string.  Strings are returned as simple strings: unicode
  input will be returned as utf-8 encoded output.  The documentation now
  contains a "Unicode" section.

* The Python bindings should now be usable more efficiently from threaded
  Python applications since we now use SWIG's -threads option when generating
  them, so that the GIL is released during long-running Xapian operations
  (bug#137).

* Most classes, methods, functions, etc now have docstrings which are either
  automatically extracted from the C++ documentation comments, or overridden by
  more appropriate versions.

* Most of the Pythonic iterators now return an object instead of a sequence,
  which means they now lazily fetch the information which previously had to be
  fetched to put it in the sequence.  The old sequence API is supported for
  compatibility, but is scheduled for removal in Xapian 1.1.0.

* Those Python iterators which have skip_to() methods now return the item
  skipped to, and next() will return the following item.  Previously, they
  returned None, and next() returned the item skipped to.  Several bugs in the
  skip_to() wrappers were fixed.

* Because of the lazy access, some objects returned by iterators will raise
  an error if the lazy evaluation happens after the iterator has moved on
  (since the underlying Xapian API doesn't allow efficient access to the
  information in this situation).  The exact semantics are defined in the
  docstrings for each iterator.

* Those Pythonic iterators which return only a list of terms now return
  simple strings, instead of a sequence or an object containing the term.  This
  is an incompatible change with earlier releases.  The affected iterators are
  Enquire.matching_terms, Query.__iter__, QueryParser.stoplist and
  QueryParser.unstemlist.

* The contents of an MSet can now be iterated in the standard Python way.
  The iteration will return MSetItem objects.  The __contains__ and __getitem__
  methods are also implemented, allowing the "in" and [] operators to work.
  MSet.__getitem__ is a synonym for MSet.get_hit.

* MSet.get_hit() now returns an MSetItem object instead of an MSetIterator,
  so that lazy access to its attributes is supported.  MSetItem has some
  deprecated methods which mimic the MSetIterator interface to allow old code
  to work without modification until release 1.1.0.

* MSetItem provides access to the collapse_key and collapse_count, which
  weren't accessible from the sequence returned by the iterators before this
  release.

* Out-of-range access to MSets will now raise an IndexError - it used to
  cause undefined behaviour (usually a crash).

* The Python testsuite is now much more extensive, and supports colour output
  and verbosity levels, much like the C++ testsuite.  Tests of deprecated
  features are separated out, so that they can easily be removed when the
  features are removed.  The Python tests currently focus mainly on Python
  specific iterators and related functionality - general Xapian behaviour is
  tested by the C++ testsuite.

* The pure Python code in the bindings now uses new-style classes, since we
  have required Python >= 2.2 since Xapian release 0.9.9.

* Enquire.get_matching_terms is now deprecated - use Enquire.matching_terms
  instead.

* The get_description() method which many classes support has been deprecated
  in favour of new more pythonic __str__ methods, so that the str() builtin can
  be used.  get_description() is deprecated and scheduled for removal in 1.1.0.

Ruby:

* We no longer regard the Ruby bindings as "beta quality", so remove the
  warning from their documentation.

* Document that that C++ operator() becomes the method "call" in Ruby.

* Don't read termfreq in safe wrapper for Document::termlist_begin().  Don't
  read wdf in safe wrapper for Database::allterms_begin() (bug#133).

Tcl:

* Deprecated Xapian::Stem's stem_word() method in favour of apply().

Xapian-bindings 0.9.10.1 (2007-04-04):

PHP:

* Fix PHP5 class wrapper generation in a few cases for overloaded methods with
  default parameters.  The most notable case was a missing Query constructor
  which meant that QueryParser was unusable.

* Fix compilation of the PHP4 bindings with ZTS-enabled versions of PHP
  (which mostly seems to mean the MS Windows version).

* Fix PHP5 crash on exit with ZTS-enabled versions of PHP (which mostly
  seems to mean the MS Windows version).

* Add note to the documentation that PHP examples are written for CLI version
  of PHP, but that the bindings work with any version.

* Add check to all PHP examples that they are being run under a CLI version of
  PHP.

Python:

* simpleexpand.py: Print each term's expand weight as a floating point value,
  not an integer.

Ruby:

* INSTALL: document how to install Xapian's Ruby bindings in your home
  directory.

Xapian-bindings 0.9.10 (2007-03-04):

Java:

* Under Mac OS X, automatically look in the standard location for jni.h,
  and automatically rename the JNI library we build to ".jnilib", as is
  required by the OS X JVM.

* java/README: Note success with Sun's JDK 1.5.0_06-b05, plus the requirement
  to add the linux header directory to the include path when using this JDK.

* Add missing default constructor for RSet class - it's not much use without
  this!

* Fix Enquire.getESet() to actually work.

* Fix bug in ESetIterator.hasNext().

* Fix MatchDecider and ExpandDecider so subclassing in Java actually works.

* Fix memory leak with some JVMs in the "Query from array" constructor.

* Fix memory leak in Enquire.setQuery().

* SmokeTest.java: Add regression tests for RSet default constructor,
  Enquire.getESet(), ESetIterator.hasNext(), MatchDecider, ExpandDecider.
  Add feature tests for Enquire.getQuery(), and to make sure we get passed
  the right document in a java subclass of MatchDecider.

* configure: Look for jni.h in $JAVA_HOME/include and $JDK_HOME/include if the
  respective variables are set.

PHP:

* Update the documentation to fix out-of-date information and document the
  differences between the PHP4 and PHP5 wrappers.

* Update the examples to use the new Object Oriented API, and provide versions
  for both PHP4 and PHP5.

* Add a "simpleexpand" example.

* For PHP4, Xapian::DB_CREATE_OR_OPEN should be wrapped as
  Xapian_DB_CREATE_OR_OPEN not DB_CREATE_OR_OPEN, so wrap it with the
  new name, but keep the old name for now for backward compatibility.

* configure: Try `$(PHP_CONFIG) --php-binary` when looking for a PHP
  interpreter - this works with PHP5.

* configure: Remove the sanity check for PHP_EXTENSION_DIR added in Xapian
  0.9.8 - if Xapian is the first PHP extension to be installed, the extension
  directory may not exist and "make install" will create it.

* configure: If zend.h isn't found and configure was run with "--with-php",
  exit with an error rather than automatically disabling PHP support.

Python:

* Fix a problem which preventing building for Python 2.5 on 64 bit platforms.

Packaging:

* RPMs: Add support for passing "--without python" to rpmbuild.  Document the
  various "--without" options in a comment at the start of the .spec file.

* RPMs: Remove "." from the end of the Summary.

Xapian-bindings 0.9.9 (2006-11-09):

Documentation:

* Ship our custom INSTALL file rather than the generic one from autoconf which
  we've accidentally been shipping instead since 0.9.5.

General:

* Wrap Flint::open() and Flint::open_writable().

* configure: Require SWIG 1.3.30 (1.3.30 isn't out yet, but 1.3.30rc1 is
  suitable).

Python:

* Generate the bindings using SWIG 1.3.30rc1 which fixes a build error on 64
  bit platforms with Python 2.5.

Packaging:

* RPMs: Prevent binaries getting an rpath for /usr/lib64 on FC6.

* RPMs: The Python bindings now require Python >= 2.2.

Portability:

* configure: Remove unnecessary backticks from tclsh version test.

Xapian-bindings 0.9.8 (2006-11-02):

General:

* Wrap the "prog" form of Remote::open() (which is suitable for general purpose
  use as of 0.9.7) and the Remote::open_writable() methods (new in 0.9.7).

* The C++ method QueryParser::parse_query() current throws "std:string"
  exceptions if there's a parse error.  Previously the bindings didn't catch
  these.  Now we catch them and handle them as if they were exceptions of
  type Xapian::QueryParserError (in anticipation of this changing in
  xapian-core).  Added testcases for this for PHP, Python, and C#.

* configure: Note that SWIG is only useful for Xapian developers in --help
  output.

* configure: If we failed to find any languages to build for, give a more
  helpful message.

CSharp:

* SmokeTest.cs: Fix warning about unused variable in OP_ELITE_SET check.

Java:

* configure: Fix check for jni.h in /usr/lib/jvm/java-gcj/include to actually
  work rather than using the cached failure of the first jni.h check.

* SmokeTest.java: Fix check for value of Query.OP_ELITE_SET.

* SmokeTest.java: Avoid gcj "set but not used" warning.

PHP:

* configure: Sanity check PHP_EXTENSION_DIR and PHP_INC.

* smoketest4.php,smoketest5.php: Check the exception message given by the
  DocNotFoundError testcase.

Python:

* Drop support for Python 2.1.

Xapian-bindings 0.9.7 (2006-10-10):

Documentation:

* NEWS: Fix the recent headings which said "Xapian-core" to say
  "Xapian-bindings".

General:

* Specify required automake version in the call to AM_INIT_AUTOMAKE in
  configure.ac.

* If we're building with GCC 4.0 or higher, pass -fvisibility=hidden when
  compiling SWIG generated code which makes the compiled modules a few percent
  smaller and perhaps a little faster.

* Wrap the newly implemented transaction API.

* configure: Use "-fno-strict-aliasing" when compiling all the SWIG bindings
  (this option was supposed to be used to compile the Python bindings from
  0.9.3 onwards, but this wasn't actually working correctly).

* Use CVS snapshot of SWIG to generate files (fixes bugs #83, #85).

* In maintainer-mode, "make clean" now removes the SWIG generated files
  which would otherwise only be removed on "make maintainer-clean".

CSharp:

* Xapian::MatchDecider can now be subclassed in C#.

* The value of OP_ELITE_SET was wrong in C# which caused an error if you tried
  to use it.  This has been fixed and a regression test added.

* SmokeTest.cs: Added exception handling test.

Java:

* Correct two misuses of delete to delete[].  Fixes bug#78.

* configure: We need to look for jni.h in /usr/lib/jvm/java-gcj/include on some
  Debian and Ubuntu boxes at least.

PHP:

* We now generate class wrappers for PHP5.

* We now generate proxy classes for PHP4, which is an incompatible change
  from previous versions of xapian-bindings.  A perl script to upgrade
  your scripts is included.

* smoketest.php:

  + Now that we're throwing PHP exceptions with PHP5 we need separate versions
    of the exception handling test for PHP4 and PHP5.  Fixes bug#76.

  + Rely on xapian.php to load the extension module for us.

  + Fix error messages to show PHP code, not Python code.

* When running smoketest.php, pass the "-q" option to php, which suppresses
  HTTP header output for PHP < 4.3 and is ignored for compatibility by more
  recent versions of PHP.

* configure: Fix typo - PHP_tried should be PHP_found.  This might have caused
  the PHP interpreter not to be found in some cases when it was actually
  available, but it's only used to run the smoketest not for building the
  bindings.

Python:

* configure: Fixed check for PYTHON_PATHSEP to use $PYTHON rather than python,
  and also report the check and its result to the user.

* python/Makefile.am: xapian.pyc can't be generated until _xapian.la has been
  built, so add an explicit dependency so that this works reliably in parallel
  builds.  Fixes bug#77.

* In examples and documentation, don't call the MatchDecider class/object
  "matcher", since we use the term "matcher" to mean something else in
  the library documentation.

* smoketest.py:

  + Add test of exception handling.

  + Add test that MatchDecider can be subclassed successfully.

* Wrap TermIterator::skip_to() so that it can be used from the TermIter
  pythonic iterator class.

Ruby:

* Xapian::MatchDecider can now be subclassed in Ruby.

* configure: Look for ruby interpreter as "ruby1.8" since it's called that
  (with no "ruby" alias) on Ubuntu dapper at least.

* simplesearch.rb: Lowercase terms before stemming.  "First ten" is inaccurate
  since we may have less than 10 matches, so say "1-<N>" instead.

* simplematchdecider.rb: Implemented.

Tcl:

* Implement saner exception handling for Tcl and document it.

* smoketest.tcl:

  + Add check that xapian::Query_OP_ELITE_SET has the right value.

  + Rework how the smoketest gets run to eliminate special code for using
    uninstalled bindings from smoketest.tcl itself.  This allows the smoketest
    to be run using installed bindings, and also makes it a better example
    program.

  + Add test for exception handling.

  + Send error messages to stderr.

  + Add comment about Tcl storing zero bytes as \xc0\x80.

* simpleindex.tcl,simplesearch.tcl: Print $errorCode in the exception handler.

* For SVN snapshots, remove any _svn6789 suffix from the Xapian version number
  used for the Tcl bindings.

Xapian-bindings 0.9.6 (2006-05-15):

Documentation:

* INSTALL: Add section describing how to install without root access.

General:

* Updated to reflect the renaming of Xapian::xapian_version_string and
  companions to Xapian::version_string.

* Wrap optional length parameter to Enquire::set_query().

* In PHP, Python, and Tcl bindings, rename get_document_id to get_docid for
  consistency.  Keep get_document_id as an alias for now for backward
  compatibility.

* Fixed ESet::empty() to return bool instead of Xapian::termcount (this was
  probably a largely harmless error).

* Stop SWIG from adding exception handling wrappers to the calls which return
  version strings, since they can't throw exceptions.

* xapian.i: Removed superfluous "const" from return type "docid" which is just
  a typedef for an unsigned integer type.

* configure: Add some missing "checking ..." messages so the user has more idea
  what is going on.

* Language specific util.i files can now define
  XAPIAN_TERMITERATOR_PAIR_OUTPUT_TYPEMAP and
  XAPIAN_MIXED_VECTOR_QUERY_INPUT_TYPEMAP to indicate which optional typemaps
  are provided for each language.  This avoids needing to keep this
  information in two different places.

* xapian.i: Uncomment commented-out parameter names and fix duplicate
  parameter names (for the benefit of bindings which use the parameter names,
  like the OO PHP5 patch for SWIG I'm working on...)

Portability:

* configure: Fix warning flags passed for Intel C++ compiler.

CSharp:

* We now support building with Portable.NET.

* Note that the passing of strings from C# into Xapian and back isn't currently
  zero byte safe.  If you try to handle string containing zero bytes, you'll
  find they get truncated at the zero byte.

* C# bindings now build and pass tests when srcdir != builddir.

* In configure.ac, the "#" in "C#" seems to sometimes confuse autoconf so
  always say "CSharp" instead.

* Not all machines are set up to run compiled C# programs when invoked
  directly, so get configure to check if we can, and otherwise see if using
  mono or ilrun works.  If not, just skip the C# tests.

* configure: If "mcs" isn't found, we now look for a CSharp compiler as "gmcs"
  (alternative name for "mcs"), "cscc" (Portable.NET), and then "csc"
  (Microsoft, but we check it isn't the unrelated Chicken csc program.)

* Move the C# specific %rename list to csharp/util.i.

* Store the strong name key in the key container so we reuse it for later
  builds.

* Wrap the version functions as more sensible names and document them (and
  continue to provide the older undocumented names for now just in case anyone
  was using them.)

* Set the version of XapianSharp.dll correctly when building a snapshot from
  SVN and set informational attributes (which e.g. MS Windows Explorer shows.)

* SmokeTest.cs: Add test of version functions.

Guile:

* The Guile bindings don't work and aren't being actively worked on, so we're
  no longer including them in the distributed tarball to avoid disappointing
  users who notice a "guile" subdirectory.  It also makes the download smaller.

Java:

* Simplify (and improve portability of) run-java-test by using "libtool
  --mode=execute"'s -dlopen option.

* Need to make sure "built" subdirectory exists or building from clean fails.

* Fix "make check" to work when srcdir != builddir.

PHP:

* Using "php -c myphp.ini" still loads the system php.ini (at least for PHP
  4.3.10), so use "php -n" and then set the options we specifically want using
  "-d".

* Fix the smoketest invocation to work better when srcdir != builddir.

* Look for PHP interpreter first in prefix given by "php-config --prefix".

* Fix SWIG_RuntimeError to be handled as an exception in PHP5.

* simplesearch.php: MAX_PROB_TERM_LENGTH isn't used here so remove it.

* smoketest.php:

  + Add test for version reporting functions

  + If a test fails, say which one to aid debugging.

  + Added simple test that zero-bytes are handled correctly when passing
    strings to and from Xapian.

Python:

* README: Note that Python bindings have been built with MSVC.

* Install xapian.py and xapian.pyc as _DATA not _SCRIPTS because we don't want
  to make them executable (they don't have a #! line).

* simplematchdecider.py: Rename confusingly-named "mymatcher" to
  "mymatchdecider".  Add description of what this example does.

* simpleexpand.py: Don't define MAX_PROB_TERM_LENGTH as it isn't used.

* smoketest.py: Added simple test that zero-bytes are handled when passing
  strings to and from Xapian.

Ruby:

* Added new Ruby bindings from Paul Legato.

Tcl:

* smoketest.tcl:

  + Add test for version reporting functions

  + If a test fails, say which one to aid debugging.

  + Added simple test that zero-bytes are handled correctly when passing
    strings to and from Xapian.

Xapian-bindings 0.9.5 (2006-04-08):

Documentation:

* HACKING,README: Split off HACKING to contain information which is only
  relevant to those wishing to modify the bindings.

General:

* SWIG-based bindings are now built with SWIG 1.3.29.

* configure: Report which languages we're building bindings for just before
  configure finishes.

* xapian.i: Make the stub definitions for disabled backends static.

* configure: Don't quote $PHP in AC_PATH_PROGS to avoid "checking for ... no"
  message.

* xapian.i: Wrap new method Enquire::set_sort_by_relevance_then_value().

Packaging:

* RPMs: xapian-bindings.spec.in: Use "%{_libdir}" instead of "/usr/lib" for
  Python bindings to support 64 bit systems.

* RPMs: Package the C# bindings.

Portability:

* java/run-java-test: Fix to work on platforms where LD_LIBRARY_PATH has a
  different name.

* configure: Detect Intel's C++ compiler and set suitable warning flags to
  avoid noise from compiling generated code.

CSharp:

* Rename Database::GetDoccount() to Database::GetDocCount() for consistency.

Guile:

* configure: Disable --with-guile since Guile support doesn't currently work.

Java:

* Override deprecation warnings for Xapian methods/functions/etc.

* SmokeTest.java: Write a helpful diagnostic to stderr if a check fails so we
  have some idea what went wrong!

* Rework how we include headers to get hash_map to avoid compiler warnings
  since it's usually not in the std namespace nowadays.

* Previously the "all" target also ran the "install" target, but this has
  proved very problematic, so change "make check" to use the uninstalled JNI
  glue library, and update the instructions to say that "make install" is now
  required.

* Use JAVA_PATHSEP when specifying the classpath for compiling .java files to
  .class files.

* README: Note that some platforms need "-pthread" or similar flags.

* Add a new Query constructor wrapper which take an OP_xxx and an array of
  Query objects.

* Compiling a .java file to a .class file now deletes the .jar file to ensure
  it gets updated.

PHP:

* php -n avoids reading any php.ini, but the compiled in default may be to
  enable the dubiously named "safe_mode" which prevents dl() being used so
  "make check" fails.  So instead provide a very simple php.ini which turns off
  safe_mode and makes sure enable_dl is on.

* Fix handling of bool parameters when resolving overloaded methods and/or
  default arguments.  This fixes Enquire_sort_by_value() to work when the
  second argument is specified.  Added regression test for this case.

* simpleindex.php: Lowercase terms before stemming.  Fixes bug#73.

* Fix segmentation fault when PHP "Null" is passed where C++ wants an object
  passed by reference.  Fixes bug#74.

* simpleindex.php: Flushing after every call to WritableDatabase_add_document
  isn't required and will kill performance, so stop doing it.  Fixes bug#75.

Python:

* Use the fairly new "swig -O" option for the "modern" python bindings as
  it generates a smaller glue library and runs faster.  Some of the features
  enabled also work on python 2.1, so enable these for the "olde" bindings.

* configure: Catch the case where the user has python installed but not the
  module "distutils.sysconfig" and explain that they probably need to install a
  python-dev or python-devel package.

* "make check" now works in VPATH builds.

* smoketest.py: If a check fails, write a diagnostic message to stderr so we
  know which check it was!

* smoketest.py: catch Exception objects and print them.

* smoketest.py: Add feature tests for the various pythonic iterator
  wrappers

* python/docs/bindings.html: Document the Pythonic iterators.

* Fix TermIter not to try to read termfreqs or positions if they aren't
  meaningful for the current TermIter.

Xapian-bindings 0.9.4 (2006-02-21):

Documentation:

* COPYING: Updated FSF address.

General:

* Wrap Stopper::get_description().

* Wrap xapian_version_string() and related functions.

Portability:

* If we're overriding MACOSX_DEPLOYMENT_TARGET then override it for commands
  run from "make" too.

PHP:

* Fix so that generated code compiles with ZTS-enabled PHP (which is the
  default on Windows).

Python:

* smoketest.py: Test wrapping of xapian_version_string() and related functions.

Xapian-bindings 0.9.3 (2006-02-16):

Documentation:

* README: Updated and expanded (now covers supported platforms, and lists
  criteria which bindings for an additional language need to fulfil before
  we're likely to accept them).

* INSTALL: Updated and improved.

* TODO: Move C#-specific TODO to top level so we can track to-do items for
  all languages.

General:

* configure: Change how the user selects which bindings to build.  If no
  --with* arguments are passed, then we default to building bindings we detect
  the required tools for (as before).  But instead of requiring the user to
  deselect all bindings they don't actually want, we now let them select the
  bindings they do want.  So "./configure --with-python" will only build the
  python bindings (and will fail if the required tools aren't installed).

* Every wrapped method contains exception handling code.  The bulk of this
  is now factored out into a single helper function, which cuts the compile
  time by around a factor of 3 and halves the size of the stripped library
  (figures are for Tcl on x86_64).

* configure: Rework how XAPIAN_CXXFLAGS is passed through so that the user can
  override CXXFLAGS in the make invocation like so: make CXXFLAGS=-g

* configure: Bump required SWIG version to 1.3.28 and drop the special
  requirement for 1.3.22 for PHP (hurrah!)  Note that you don't need
  SWIG to install the bindings - SWIG is run by the Xapian developers
  so these updated requirements are only relevant if you want to modify
  the bindings.

* Eliminate separate Makefile in each examples subdirectory, which makes the
  build system simpler, smaller, and a little faster.

* xapian.i: Include default constructors for all classes so that SWIG knows it
  doesn't have to use SwigValueWrapper for them, which makes the bindings code
  a bit smaller and faster.  Also stop SWIG using SwigValueWrapper for
  std::pair<...>.

* configure: Document special environmental variables which configure
  recognises.  Enhance handling of environmental variables so you can
  e.g. './configure PYTHON=python23' (previously you had to give a full
  path in such environmental variables or they would be ignored.

Packaging:

* RPM spec file:

  + Automatically detect the python version.

  + Rename "php4" references to "php".

  + Automatically detect the PHP extension directory.

  + Relax Tcl requirement to >= 8.1, since that's what we actually require.

  + Add support for "--without php" and --without tcl8" options to rpmbuild.

Portability:

* configure: On Mac OS X, ensure MACOSX_DEPLOYMENT_TARGET is set to at least
  10.3.  This is required to link the bindings, and it doesn't seem to be
  possible to link them on 10.1 or 10.2 anyway.

* configure: Add -lstdc++ to XAPIAN_LIBS if we're using GCC.  OpenBSD needs it
  to be explicitly specified and libtool correctly handles platforms where it
  would have been implicitly linked with anyway.

* Try to enable PHP bindings to build out of the box on cygwin (needs testing).

* configure: Add missing ";;" on the last alternative in some case statements.

* Only pass -no-undefined on platforms where it is required in order to link a
  shared library at all (it causes problems on Mac OS X in some cases).

CSharp:

* This release includes a lot of improvements for the C# bindings.  They're
  now pretty much on a par with the other language bindings.

* Added documentation and examples.

* Method and function names are now renamed to match C# conventions
  (e.g. from get_description() to GetDescription()).  This is obviously an
  incompatible change, but the C# bindings haven't been suitable for real world
  use prior to this release.

* Optional parameters are now wrapped so no longer need be specified
  explicitly.

* Overload ++ and -- for iterators.

* Overload == and != for iterators.  Now comparisons with the end iterator
  work as expected, and SmokeTest passes.

* SmokeTest now reports exceptions verbosely.

* Xapian::InMemory::open() is now wrapped as Xapian.InMemory.Open(), and
  similarly for other database factory functions.

* Heed compatibility warnings from mcs and use different forms for
  command-line switches to the C# compiler (presumably for compatibility with
  Microsoft's compiler, though the warnings don't actually say that
  explicitly).

Guile:

* Rewrote guile/util.i.  The old version caused SWIG warnings and wasn't
  zero-byte safe.  The guile bindings are still a long way from actually
  working though.

Java:

* Wrap optional second parameter (query length) to Enquire::set_query().

* configure now probes for the Java path separator, which we then use to
  separate entries in the java -classpath command line option so we can
  build on platforms where it isn't ":".

* SmokeTest.java: Expand to test more features.

* java/README:

  + Note that the bindings work with the Eclipse javac and GIJ 4.0.1.

  + Add note about how wrapped methods are named.

* Query.java: OP_* code 9 no longer exists, so add it to those rejected by the
  validity check.

* Query.java: Comment out unused code.

* Fixed memory leak in Query-from-array-of-strings constructor.

* Eliminate the "_errormap" hashmap - we don't need to use RTTI here, since
  Xapian::Error subclasses can tell you their typename directly (using
  get_type()).

PHP:

* Some problems with overloaded methods in PHP have been fixed by a major
  overhaul of SWIG's PHP support.  So we no longer rename such methods
  for PHP.  This is an incompatible change, but it's easy to update your
  PHP scripts (just change new_Query_from_term_pair -> new_Query, etc).

* Previously the documentation and simpleindex.php suggested that you
  should call delete_CLASS().  This was incorrect and resulted in a
  double-free() in some cases, so we've fixed the documentation and
  examples and eliminated the delete_CLASS() wrappers.  This is another
  incompatible change, but again easy to update for.

* We now support PHP5 as well as PHP4, so the configure test now looks
  for either and all references to "PHP4" or "php4" have been adjusted.

* PHP5 supports exceptions, so throw exceptions under PHP5.  For PHP4
  we now handle DocNotFoundError and FeatureUnavailableError by issuing a
  warning and making the method return "Null".  This isn't ideal, but it's
  the best we can easily do without proper exceptions.

* For the smoketest, instead of using "$(PHP) -c $(srcdir)" and having an
  empty php.ini in srcdir (which we were failing to distribute anyway), use
  "$(PHP) -n" which tells PHP not to use any php.ini file.

* Update PHP documentation to include new features.

* Redo Xapian section in phpinfo() to look more like most other modules.

* You can now construct a Query object from an array of strings or Query
  objects (or even a mixture).

* PHP examples now give a more useful error message if a database can't be
  opened.

* smoketest.php: Expanded the tests performed, including feature tests for
  the new Query-from-list constuctor.

* simplesearch.php: Use newly wrapped Query-from-list constructor.

* Use std::string::data() instead of c_str() as it may be more efficient for
  some STL implementations.

* Enquire::get_matching_terms() now generates the PHP list directly from the
  TermIterator rather than constructing a temporary C++ std::list, which is
  faster and requires less temporary memory.

Python:

* The Python constructor xapian.Query(OP, LIST_OF_STRINGS [, PARAM]) works
  once again (it has been broken since 0.9.0).  Added a regression test to
  help keep this working.

* Enhance the above constructor to accept any Python sequence (e.g. a tuple
  instead of a list).  Also the sequence can contain xapian.Query objects or
  strings or a mixture.  Documented these enhancements.

* smoketest.py: Expanded the tests performed.

* Convert C++ strings to python ones in a zero-byte clean way.

* Added more error checking of the results of calls into the python
  interpreter.

* If using GCC, compile the python bindings with -fno-strict-aliasing (python
  itself is compiled with this option to avoid problems and it appears we ought
  to use it too to avoid the risk of hitting the same problems, although I'm
  not aware of anyone actually encountering such problems).

* When making xapian.pyc, "import _xapian;" before we "import xapian;" to
  avoid creating a broken xapian.pyc is the shared library can't be loaded for
  some reason.

* Enquire::get_matching_terms() now generates the Python list directly from the
  TermIterator rather than constructing a temporary C++ std::list, which is
  faster and requires less temporary memory.

Tcl:

* Terms with a leading underscore now work (thanks to changes in SWIG).

* Implement custom typemaps for Tcl, so that you can now construct a Query from
  a list of Query objects and/or strings, and Enquire::get_matching_terms is
  now wrapped.

* simplesearch.tcl: Use the new Query from list constructor.

* simplesearch.tcl: Fix to lowercase and stem query terms.

* simpleindex.tcl: Tweak regex to not tokenise "foo--bar" as "foo-" and "bar".

* simpleindex.tcl,simplesearch.tcl: Need explicit "xapian::" on constants.

Xapian-bindings 0.9.2 (2005-07-15):

General:

* Added wrappers for new optional flags argument to QueryParser::parse_query().

CSharp:

* Enhance configure to check that "mcs" is actually GNU Mono mcs and not
  another tool with the same name.

Java:

* Include SmokeTest.java in the distribution so "make check" works.

* Added success report for Sun java 1.4.1_01a.

Python:

* When converting a python list to vector<string> we know the number of elements
  so reserve that number in the vector.

Xapian-bindings 0.9.1 (2005-06-06):

General:

* Releases are now created using libtool 1.5.18 and automake 1.9.5.

Tcl:

* Updated documentation to include information from Michael Schlenker about how
  to delete a database object such that the destructor gets called.

Xapian-bindings 0.9.0 (2005-05-13):

General:

* Updated SWIG-based bindings to latest Xapian API

* Improve support for building the bindings on MS Windows:

  + Provide stub versions of any backend functions which are disabled in the
    library we're wrapping to avoid a link failure on MS Windows (where the
    remote backend is automatically disabled).  These stubs just throw
    Xapian::FeatureUnavailableError.

  + Add -no-undefined to *_la_LDFLAGS.

  + Use $(PATH_SEPARATOR) or Python's os.pathsep instead of ':' where
    appropriate.

  + For python, paths for finding headers and installing libraries are now
    handled so they work on MS Windows; an extra static library needs to be
    linked in too.

* Wrap the Muscat36 Database factory functions (easy to do now we have stubs
  for disabled backends).

* Don't wrap MSet::max_size() as it's there for STL compatibility rather than
  being useful functionality.

* configure: Fix all SWIG warnings and pass -Werror to SWIG so any which get
  introduced in future get fixed.

* configure: Fix version test to allow for _svn6789 suffix which SVN snapshots
  have.

* Generate SWIG bindings with SWIG 1.3.24 (except for PHP which we still use
  1.3.22 for as more recent versions don't work with methods with optional
  arguments - the arguments become non-optional!)

Guile:

* configure: Disable guile by default, as it needs more work.

Java:

* Updated to compile against 0.9.0 API.

* Added missing make rule to build SmokeTestWrap.class to "make check" works.

* Wrap optional parameters to Query(term) constructor.

PHP4:

* For PHP4, rename default Database constructor to Database_empty
  instead of suppressing the much more useful Database(const string &path)
  constructor.

* Use a blank config file when running PHP4 tests to avoid problems
  when the bindings are already installed as an extension which is
  loaded automatically in the default config.

* configure.ac: If configure can't find the PHP interpreter (as php4 or php),
  it probably just means it's not in PATH.  We only need it for running tests,
  so substitute a trivial shell script which just exits with code 77 so PHP
  tests are skipped (previously we substituted "missing" which caused the tests
  to fail).

Python:

* Added Python-style iterators ESetIter, TermIter, PostingIter, PositionIter,
  and ValueIter.

* configure: If python is found, also check that Python.h exists (it may not be
  if the python-dev package (or similar) isn't installed).

Xapian-bindings 0.8.5.1 (2005-02-23):

General:

* configure: Run compiler feature tests using the C++ compiler, not the C
  compiler.

* Allow bindings version to have an extra "patchlevel", yet still match with
  corresponding xapian-core version (e.g. 0.8.5.1 and 0.8.5);

Java:

* Added a missing .java source file and removed several unused ones.

* Fixed several glitches in the java bindings automake build system.

* Use "-Wno-unused" when compiling JNI C++ code to ignore harmless
  warnings in generated code (we were carefully passing "-Wunused"
  which is the opposite of what is needed!)

* Fixed a couple of warnings from GCJ.

* Wrapped a few missing methods added since Eric created the bindings.  There
  are still some missing methods - there's now a (probably incomplete) list in
  java/README.

* Added various useful bits of information to java/README.

* Tweaked SimpleSearch.java to be more like the C++ version.

PHP4:

* 0.8.5 was generated with SWIG 1.3.24, but PHP support is broken there so
  we now generate the PHP bindings with SWIG 1.3.22 and everything else with
  a more recent version.

* configure: Check for "php" as a program name as well as "php4", and
  fall-back to missing so the error message from "make check" is better.

Xapian-bindings 0.8.5 (2004-12-23):

General:

* INSTALL: Added non-generic installation instructions.

Python:

* Fixed bytecode compilation of xapian.py.  xapian.pyc was being generated in
  the same directory as xapian.py, but Makefile.am was looking in current
  directory when installing it.  Additionally, VPATH builds were broken.
  These problems were introduced by changes in 0.8.4.

Xapian-bindings 0.8.4 (2004-12-08):

General:

* README: Now clearly says which languages we currently support, which people
  are working on, etc.

* Instead of requiring the user to have a really recent SWIG installed, ship
  the files SWIG generates.  Disable all the SWIG rules unless configure is run
  with --enable-maintainer-mode to make sure they aren't triggered accidentally
  (e.g. by make with dodgy VPATH).

* configure: Require SWIG 1.3.22 or higher (but note that SWIG is no longer
  needed if you just want to install the bindings).

* Wrap the new Database and WritableDatabase constructors which replace
  Auto::open().

* It turns out that we do need to wrap MSet::MSet() (wrapping removed in 0.8.2)
  (for example, simpleexpand.py needs it).

* In the Query constructor which takes a vector of terms, only call set_window
  if window is non-zero.  Otherwise things go wrong if we're passed an empty
  vector.

* Second argument to Document::add_posting() isn't optional, but xapian.i
  indicated that it was.

* xapian.i: Added wrappers for Xapian::Weight and standard subclasses.
  Deriving your own weight class in the scripting language isn't currently
  supported.

* xapian.i: %name is deprecated, so use %rename instead.  This also works
  around a bug in SWIG 1.3.23.

* configure: Removed pointless probe for a C compiler - everything we compile
  is C++.

* configure: Reinstated the check that the bindings version matches the version
  of the xapian library.  It was added in 0.8.2, but accidentally removed in
  0.8.3.

* Use newly added option `xapian-config --swigflags` which (a) avoids always
  passing -I/usr/include which could cause problems if we're using a Xapian
  install not in /usr and there's another one in /usr and (b) avoids problems
  if `xapian-config --cxxflags` contains flags other than -I<something>.

CSharp:

* Richard Boulton has put together bindings for C#.  These build successfully
  with the Mono tools, but the smoketest currently fails.  Unclear if the
  problem is the bindings or the smoketest code.

Guile:

* The guile bindings now build successfully, so we've enabled the guile
  detection machinery in configure.  They're untested though (we don't
  know guile!) so success or failure reports are encouraged!

PHP4:

* Mention the example scripts near the start of the documentation, not right at
  the end.

* Remove documentation explicitly saying how we wrap Xapian::QueryParser and
  Xapian::Stem since we wrap them exactly as we wrap everything else we don't
  mention!

Python:

* Make overloaded Query(Query::op, vector<string>*, termpos) constructor
  work in Python.

* Changed examples to use the newly wrapped Query from list of terms ctor.

* Mention the example scripts near the start of the documentation, not right at
  the end.

* python/Makefile.am: Added xapian_wrap.h as a target for the rule which runs
  SWIG.

* Remove documentation explicitly saying how we wrap Xapian::QueryParser and
  Xapian::Stem since we wrap them exactly as we wrap everything else we don't
  mention!

* Mention simpleexpand example in documentation.

* Examples now report messages for Xapian exceptions.

* Removed MAX_PROB_TERM_LENGTH from example scripts which don't use it.

* Make the example MatchDecider exclude documents matching a value, rather than
  a term.  The latter is a very inefficient way to do what AND_NOT does, and we
  don't want examples to mislead like that.

* python/docs/bindings.html: Note that you can construct a query
  from a list of terms, even if you can't from a list of queries.
  Add HTML links to the examples.

* simpleindex.py: Trim spaces from the start as well as from the end of each
  line.  Simplify the loop slightly.

Tcl:

* Wrap in a tcl8 namespace "Xapian".

* Added a smoketest.

* Translated simpleindex and simplesearch into Tcl.

* Set the Tcl package version.

* Create pkgIndex.tcl so the package can be loaded in the usual Tcl way.

* Install in "xapian<VERSION>" directory in the conventional Tcl way.

* Added documentation for tcl8 bindings.

* Use the TCL_STUBS mechanism so that compiled extensions are portable between
  different versions of Tcl.  This needs Tcl 8.1, so bump the required Tcl
  version (was 8.0).

* configure.ac: Noted that the bindings can easily be compiled for use with
  Tcl 8.0, in case anybody needs that for some reason.

* Don't wrap the factory functions which return a quartz WritableDatabase as
  the destructor never gets called so changes aren't flushed and the lock file
  isn't removed.

Xapian-bindings 0.8.3 (2004-09-20):

General:

* Fixed mismatching versions of libtool used to produce configure and
  ltmain.sh.  The obvious symptom was ".so" missing from the shared object
  names.

* RPM spec file contributed by Fabrice Colin.  Currently this packages Python,
  PHP4, and Tcl bindings.

Java:

* Pass -classpath to javac to fix build problems.

* Make sure errors subdirectory is built before we try to build the jar file.

* Fixed "make install" to not give libtool error.

PHP4:

* Include PHP4 documentation and exmples in the tarball.

* Reverted "Use special SWIG PHP ldflags when linking the PHP glue library."
  change from 0.8.2 - it turns out we only need to pass these flags if we use
  swig's -noruntime option (which we don't do).

Python:

* Use swig's -modern switch for Python 2.2 and up - it gives cleaner, leaner,
  faster Python wrapper code.

Tcl:

* Don't install xapian.la.

* Improved configure check for tcl.h to work with Fedora Core 2.

Xapian-bindings 0.8.2 (2004-09-13):

General:

* Added wrappers for recently added methods: ESet::back() and
  Database::get_lastdocid(), and wrap the new optional third parameter
  to Enquire::set_sorting().

* No longer wrap MSet::MSet() - it's not of use in scripting languages.

* Wrap operator-- as prev() for MSetIterator and ESetIterator.

* Wrap Quartz, InMemory, and Remote database factory functions as
  quartz_open(), inmemory_open(), and remote_open().

* Added missing wrappers for static Stem::get_available_languages() and
  Stem::get_description().

* Wrap renamed method Query::empty() (was Query::is_empty()).

* Remove renaming of other empty() methods to is_empty() (but keep is_empty()
  as an alias for now).

* Require autoconf 2.59 and automake 1.8.5.

* configure: Added check that the bindings version matches the version of
  the xapian library.

* configure: Check if we're using GCC and only pass GCC specific warning
  control options if we are.

* configure: When running with GCC, also pass -Wno-uninitialized so the
  SWIG glue builds without warnings.

* README: Updated list of languages which SWIG supports.

PHP4:

* Document that the 2 argument form of Xapian::Auto::open() for opening a
  writable database is wrapped as open_writable() (bug #32).

* Include Xapian version in output from phpinfo().

* Build the SWIG glue library like we build the others rather than using
  SWIG's -phpfull option.  This avoids problems with newer automake versions
  and means we can build against an uninstalled xapian library.

* Corrected documentation to refer to Xapian::DB_* not Xapian::Auto::DB_*.
  Fixed documentation of how Xapian::Query::OP_* are wrapped.

* Use special SWIG PHP ldflags when linking the PHP glue library.

* simplesearch.py now works with multi-term queries.

* Added documentation on how to install the PHP4 bindings.

* Added a simple testcase to at least ensure the PHP4 bindings can be
  initialised and some simple operations work.

Python:

* configure: Now checks for Python >= 2.1 which we need for __cmp__ and __eq__.

* Don't install _xapian.la and _xapian.a.

* Byte compile xapian.py to xapian.pyc and install it.

* Suppress SWIG warning about MatchDecider::operator() director discarding
  const.

* "make clean" no longer leaves "xapian_wrap.h" behind.

* Added a simple testcase to at least ensure the python bindings can be
  initialised and some simple operations work.

Tcl8:

* configure: Disable building tcl8 bindings if the headers are missing
  (probably because the tcl8.X-dev package isn't installed).

Xapian-bindings 0.8.1 (2004-06-30):

General:

* configure: Require SWIG 1.3.20 or higher (previously was 1.3.14).

* Add "-I/usr/include" to the swig line.  This is needed when xapian is
  installed with a prefix of /usr, since "xapian-config --cxxflags" carefully
  doesn't emit -I/usr/include in this situation (because it causes problems
  with some GCC versions).

* Fixed the %exception handler to cover all the exceptions Xapian can throw,
  not just a subset.

Java:

* Removed wrappers for unused error classes which have been pruned from C++.

* Make finalize() methods of Database and WritableDatabase public so they can
  be called from by the user.

* Document Document.add_term_nopos() as deprecated.

PHP4:

* Make sure that PHP bindings build a module which exports get_module() so PHP
  is able to load it.

* Configure now checks that phpize can actually be run, rather than just that
  it's executable (test -x isn't portable anyhow).

* Added basic documentation and examples to PHP4 bindings.

* Rename overloaded methods and constructors.

* Add simple access to the prefixes map in QueryParser.

* Correct simpleindex ports to never generate empty termnames.

Python:

* configure: Use $PYTHON instead of python when running python to determine
  library and include paths and version number.

* Actually ship python examples and documentation.

Xapian-bindings 0.8.0 (2004-04-20):

* README: Started collecting information on supporting Xapian from even
  more languages.

* Added configure tests to enable bindings only where the necessary tools
  are installed and have a supported version.  ./configure --without-LANGUAGE
  allows particular languages to be forcibly disabled.

* Added Xapian::Document::add_term() - the new name for add_term_nopos().

* A couple of Xapian::Query constructors weren't being wrapped - fixed.

* Added Eric B. Ridge's JNI bindings for Java.  The JNI bindings themselves
  have been well tested, but integration with the xapian-bindings configure
  system hasn't been tested at all - please alert us to any problems.

* Xapian can now be used from TCL.

* Python: MSet now provides a Python iterator.

* Python: OMMSET_* and OMESET_* renamed to MSET_* and ESET_*.

* Python: enable directors for MatchDecider, to allow subclassing in Python.

* Python: Added basic documentation, and some examples.<|MERGE_RESOLUTION|>--- conflicted
+++ resolved
@@ -1,24 +1,4 @@
-<<<<<<< HEAD
-up to:
-Wed Mar 05 21:30:13 GMT 2008  Olly Betts <olly@survex.com>
-
-HEAD only:
-
-	* configure.ac,generic/generic.mk: Use the new --swigheaders option
-	  in xapian-config to get the list of header files for the core,
-	  and add all of these as a dependency for the rules to run swig.
-	  This is currently an overly inclusive dependency, but it's hard
-	  to keep track of exactly which header files are being included,
-	  and the plan is to eventually include all of them.
-
-	* xapian.i: Include replication.h in the bindings.
-
-Xapian-bindings 1.0.8 (2008-03-??):
-
-Documentation:
-=======
 Xapian-bindings 1.0.6 (2008-03-17):
->>>>>>> f1e713cb
 
 General:
 
@@ -27,19 +7,6 @@
 
 * configure: Correct the required SWIG version given in an error message.
 
-<<<<<<< HEAD
-Packaging:
-
-Portability:
-
-CSharp:
-
-Guile:
-
-Java:
-
-=======
->>>>>>> f1e713cb
 PHP:
 
 * php/smoketest.php: Add note that this script should be run using 'make check'
