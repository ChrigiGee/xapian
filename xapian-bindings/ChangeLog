--- conflicted
+++ resolved
@@ -1,10 +1,9 @@
-<<<<<<< HEAD
 Tue Dec 09 00:06:44 GMT 2008  Richard Boulton <richard@lemurconsulting.com>
 
 	* xapian.i: include postingsource.h from all bindings, even those
 	  which don't support directors, so that built-in posting sources,
 	  like the geospatial one, can be used.
-=======
+
 Tue Dec 22 23:09:03 GMT 2009  Olly Betts <olly@survex.com>
 
 	* ruby/Makefile.am,ruby/docs/Makefile.am,ruby/docs/generate-rdoc-stubs,
@@ -49,7 +48,6 @@
 Thu Dec 03 06:07:07 GMT 2009  Olly Betts <olly@survex.com>
 
 	* php/util.i: Use const string & instead of string.
->>>>>>> 1a52414f
 
 Wed Nov 18 10:56:54 GMT 2009  Olly Betts <olly@survex.com>
 
