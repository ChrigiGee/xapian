<<<<<<< HEAD
Fri Feb 05 17:41:38 GMT 2010  Richard Boulton <richard@tartarus.org>

	* python/pythontest2.py: UnbiasedNumericRanges now expects to be
	  passed the spy directly, instead of the values, so update the
	  test accordingly.

Tue Feb 02 17:59:15 GMT 2010  Richard Boulton <richard@tartarus.org>

	* csharp/Makefile.am: Add a couple of missing assemblys to the
	  list.
	* python/pythontest2.py: Use UnbiasedNumericRanges for the test
	  instead of the now-empty NumericRanges base class.

Sun Aug 02 09:06:55 GMT 2009  Richard Boulton <richard@lemurconsulting.com>

	* python/util.i: Use getters to access members of
	  StringAndFrequency.

Fri Jul 31 18:16:22 GMT 2009  Richard Boulton <richard@lemurconsulting.com>

	* xapian.i: Ignore the Xapian::NumericRange::operator<, which was
	  causing an error when building the PHP bindings (but not the
	  Python bindings, for some reason).
	* csharp/Makefile.am: Add the new generated files.

Sun Jul 19 07:49:46 GMT 2009  Richard Boulton <richard@lemurconsulting.com>

	* python/extra.i,python/pythontest2.py: Update matchspy support,
	  and add tests of use of matchspies.

Sun Jul 19 07:49:10 GMT 2009  Richard Boulton <richard@lemurconsulting.com>

	* xapian.i: Update with new MatchSpy support.

Sun Jul 19 07:48:51 GMT 2009  Richard Boulton <richard@lemurconsulting.com>

	* csharp/Makefile.am: Add MatchSpy.cs to build.

Tue Nov 27 10:34:32 GMT 2007  Richard Boulton <richard@lemurconsulting.com>

	* python/extra.i,python/util.i: Add "nothread" declarations for
	  methods which need to avoid having the GIL released when they're
	  called.

Mon Oct 29 03:03:57 GMT 2007  Olly Betts <olly@survex.com>

	* NEWS,csharp/Makefile.am,python/extra.i,python/pythontest.py,
	  python/util.i,xapian.i: Restore the changes.
=======
Sun Jun 27 05:24:00 GMT 2010  Olly Betts <olly@survex.com>

	* NEWS,configure.ac: Update for 1.2.2.

Sat Jun 26 16:01:26 GMT 2010  Olly Betts <olly@survex.com>

	* NEWS.SKELETON: Template NEWS entry.

Thu Jun 24 15:19:10 GMT 2010  Olly Betts <olly@survex.com>

	* php/util.i: COMPILE_DL_XAPIAN is no longer used now we have dropped
	  PHP4 support, so remove.

Tue Jun 22 15:18:44 GMT 2010  Richard Boulton <richard@tartarus.org>

	* python/pythontest3.py,python/smoketest3.py: Update python3 tests
	  to match the changes in the python 2 versions.  (They're not
	  expected to work currently, though, due to unicode handling
	  problems with the python 3 wrappers.)

Tue Jun 22 15:17:13 GMT 2010  Richard Boulton <richard@tartarus.org>

	* python/extra.i: Remove wrapping of QueryParser.set_stemmer() and
	  TermGenerator.set_stemmer(), which isn't needed with the better
	  way of handling ownership of python stemmer subclasses which Olly
	  committed in r14742.

Tue Jun 22 13:42:27 GMT 2010  Olly Betts <olly@survex.com>

	* NEWS,configure.ac: Update for 1.2.1.

Tue Jun 22 13:23:49 GMT 2010  Olly Betts <olly@survex.com>

	* csharp/Makefile.am: Now get StemImplementation.cs instead of
	  SWIGTYPE_p_Xapian__StemImplementation.cs.
	* java-swig/Makefile.am: Add StemImplementation.java.

Tue Jun 22 13:22:10 GMT 2010  Olly Betts <olly@survex.com>

	* csharp/util.i,java-swig/util.i: XAPIAN_SWIG_NO_DISOWN is no longer
	  needed, so revert that.

Tue Jun 22 11:18:41 GMT 2010  Olly Betts <olly@survex.com>

	* xapian.i: We don't need to use the DISOWN typemap now.

Tue Jun 22 10:55:03 GMT 2010  Olly Betts <olly@survex.com>

	* python/extra.i: Call __disown__() on the StemImplementation rather
	  than storing a reference to it.

Tue Jun 22 10:19:49 GMT 2010  Olly Betts <olly@survex.com>

	* python/smoketest2.py: Add coverage for wrapping the same MyStemmer
	  in a xapian.Stem more than once.

Tue Jun 22 10:17:23 GMT 2010  Olly Betts <olly@survex.com>

	* python/smoketest2.py: Check that all MyStemmer objects get deleted,
	  and that none get deleted more than once.

Tue Jun 22 08:29:11 GMT 2010  Richard Boulton <richard@tartarus.org>

	* python/extra.i: Wrap Stem.__init__, QueryParser.set_stemmer, and
	  TermGenerator.set_stemmer to put a reference to the python
	  object supplied into the object which will be using it.  This
	  ensures that the python object doesn't get deleted too soon, and
	  hopefully fixes #448.
	* python/smoketest2.py: Modify test so that a reference to the
	  newly created stemmer objects isn't explicitly held, to check
	  that automatic references are being held correctly.

Mon Jun 21 13:17:01 GMT 2010  Olly Betts <olly@survex.com>

	* NEWS: Sync with 1.0.21 and update from ChangeLog.

Mon Jun 21 05:58:52 GMT 2010  Olly Betts <olly@survex.com>

	* python/smoketest2.py,xapian.i: Sort out disowning of
	  StemImplementation so you don't need to call __disown__() explicitly.
	  Fixes ticket#448.

Sat Jun 12 11:57:55 GMT 2010  Olly Betts <olly@survex.com>

	* python/pythontest2.py: Fix testcase weight_normalise - for a
	  non-existent term, get_max_possible() can now return zero so you
	  can't calculate the reciprocal of it.

Sat Jun 12 06:25:08 GMT 2010  Olly Betts <olly@survex.com>

	* python/util.i: Add workaround so xapian.BAD_VALUENO is a constant
	  rather than variable which can't be written to. (ticket#297)
	* python/smoketest2.py: Add regression test for this by checking that
	  xapian.cvar doesn't exist.

Thu Jun 10 04:26:31 GMT 2010  Olly Betts <olly@survex.com>

	* xapian.i: Change MatchDecider and ExpandDecider dtors to be
	  declarations rather than empty definitions (should make no
	  difference, but it's cleaner if they match the Xapian headers).

Wed Jun 09 13:44:25 GMT 2010  Olly Betts <olly@survex.com>

	* xapian.i: Only mark Xapian::StemImplementation as a director class if
	  we aren't ignoring it.

Wed Jun 09 13:36:54 GMT 2010  Olly Betts <olly@survex.com>

	* python/Makefile.am: Fix cleaning of test directories to use "rm -rf"
	  rather than "rm -f".

Thu Jun 03 15:21:13 GMT 2010  Richard Boulton <richard@tartarus.org>

	* csharp/Makefile.am: Add missing
	  SWIGTYPE_p_Xapian__StemImplementation.cs file.

Tue Jun 01 16:23:23 GMT 2010  Olly Betts <olly@survex.com>

	* csharp/util.i,java-swig/util.i,python/generate-python-exceptions,
	  python/smoketest2.py,xapian.i: Wrap Xapian::StemImplementation.
	  Currently only tested for Python, and requires explicit use of
	  __disown__() there.

Thu May 27 22:30:54 GMT 2010  Olly Betts <olly@survex.com>

	* xapian.i: Ignore Xapian::StemImplementation for now so that the
	  tree builds while I sort out wrapping it properly.

Thu May 27 09:34:13 GMT 2010  Olly Betts <olly@survex.com>

	* php/except.i: zend_throw_exception() returns, so we should return
	  control to PHP directly after calling it to avoid needless extra
	  work and possible issues.

Wed May 19 09:12:36 GMT 2010  Richard Boulton <richard@tartarus.org>

	* python/extra.i: Ensure that __all__ is populated after local
	  symbols are deleted - this fixes "from xapian import *".  Fixes
	  #477.
	* python/pythontest2.py,python/test_xapian_star.py: Add a test that
	  "from xapian import *" works - unfortunately, this requires a
	  separate file, since the syntax is only valid at module level,
	  and we don't want to pollute the namespace of the rest of the
	  tests.

Sun May 16 13:27:17 GMT 2010  Olly Betts <olly@survex.com>

	* java-swig/Makefile.am: Update list of generated java sources.

Sun May 16 12:05:29 GMT 2010  Olly Betts <olly@survex.com>

	* Makefile.am,configure.ac,guile/Makefile.am,guile/util.i: Remove
	  non-functional disabled guile bindings left over from Open Muscat
	  days - if someone wanted to add guile bindings, it would be easier to
	  start from scratch.

Tue May 04 19:47:40 GMT 2010  Richard Boulton <richard@tartarus.org>

	* python/replicationtest2.py: Some modifications to the replication
	  test to check that changesets get applied correctly.

Tue May 04 15:26:53 GMT 2010  Olly Betts <olly@survex.com>

	* python/smoketest2.py: Check len(mset) works (improving test coverage
	  of Python-specific wrapping).

Wed Apr 28 10:43:28 GMT 2010  Olly Betts <olly@survex.com>

	* NEWS: Sync with 1.0.20.

Wed Apr 28 10:41:45 GMT 2010  Olly Betts <olly@survex.com>

	* configure.ac: Tell libtool not to link in deplibs on platforms where
	  we know they aren't needed.
	* configure.ac: On Linux, extract the library search path from ldconfig
	  which gives us the default entries reliably.
	* NEWS,configure.ac: 1.2.0.

Wed Apr 21 03:09:49 GMT 2010  Olly Betts <olly@survex.com>

	* configure.ac: Fix typo so path to ruby is reported in Ruby < 1.8 is
	  found.

Tue Apr 20 11:57:03 GMT 2010  Olly Betts <olly@survex.com>

	* python/Makefile.am: Set a sh trap to clean up any .pyc files created
	  by running a testsuite program.  Remove *.pyc (not just
	  testsuite.pyc) on "make clean".

Tue Apr 20 11:06:55 GMT 2010  Olly Betts <olly@survex.com>

	* python/Makefile.am: Set PYTHONDONTWRITEBYTECODE=1 in the environment
	  to prevent generating .pyc files in srcdir for Python >= 2.6.  Partly
	  addresses ticket#315.

Thu Apr 15 04:36:01 GMT 2010  Olly Betts <olly@survex.com>

	* NEWS,configure.ac: Update for 1.1.5.

Wed Mar 03 06:25:54 GMT 2010  Olly Betts <olly@survex.com>

	* tcl8/docs/index.html: Document WritableDatabase's close method as
	  a way to sidestep the whole destructor issue.  (ticket#62)
	  Improve wording in a few places.

Mon Feb 15 14:01:20 GMT 2010  Olly Betts <olly@survex.com>

	* configure.ac: Update for 1.1.4.

Mon Feb 15 13:46:41 GMT 2010  Olly Betts <olly@survex.com>

	* NEWS: Fix typo in 1.1.3 NEWS.  Add missing note that 1.1.3
	  includes all relevant changes from 1.0.15-1.0.17.  Add note that
	  1.1.4 includes all relevant changes from 1.0.18.

Mon Feb 15 13:17:39 GMT 2010  Olly Betts <olly@survex.com>

	* NEWS: Update from ChangeLog and 1.0.18.

Mon Feb 15 12:17:03 GMT 2010  Olly Betts <olly@survex.com>

	* php/util.i: Remove (C) header since the code it was added for was
	  reverted.
>>>>>>> 1157d3c7

Fri Feb 05 11:42:29 GMT 2010  Richard Boulton <richard@tartarus.org>

	* csharp/Makefile.am,php/smoketest.php,php/util.i,python/extra.i,
	  python/pythontest2.py,python/util.i: Update to match the removal
	  of ValueCountMatchSpy from core.

Wed Feb 03 17:52:44 GMT 2010  Richard Boulton <richard@tartarus.org>

	* xapian.i: Add wrappers for Database::get_doclength_lower_bound(),
	  Database::get_doclength_upper_bound(),
	  Database::get_wdf_upper_bound() for all languages.  Also, expose
	  the skip_to() and check() methods on ValueIterator, and expose
	  Database::valuestream_begin() and Database::valuestream_end().
	  Fixes ticket #431.
	* python/: Add ValueStreamItem and ValueStreamIter to wrap the
	  iterators returned from the valuestream methods.  Wrap and
	  replace the C++ valuestream_begin() and valuestream_end() methods
	  with a Database.valuestream() method which returns a
	  ValueStreamIter.  Add a test for this (test_valuestream_iter()).
	* ruby/: Add safe wrapper for the valuestream iterator, add a
	  "docid" member to the Value wrapper for ValueIterator, and add a
	  test for this.

Wed Feb 03 15:17:27 GMT 2010  Richard Boulton <richard@tartarus.org>

	* ruby/smoketest.rb,ruby/util.i,ruby/xapian.rb: Wrap and test
	  ValueCountMatchSpy::values_begin() and values_end() for ruby.

Wed Feb 03 15:11:39 GMT 2010  Richard Boulton <richard@tartarus.org>

	* python/docs/index.html: Document ValueCountMatchSpy.values() and
	  top_values().

Wed Feb 03 15:09:09 GMT 2010  Richard Boulton <richard@tartarus.org>

	* python/extra.i,python/pythontest2.py: Wrap the
	  ValueCountMatchSpy::values_begin() and values_end() methods as a
	  values() pythonic iterator.

Wed Feb 03 13:37:22 GMT 2010  Richard Boulton <richard@tartarus.org>

	* python/util.i: Remove unused typemap pair which was used for
	  wrapping the old ValueCountMatchSpy::get_top_values() method.

Wed Feb 03 13:22:25 GMT 2010  Richard Boulton <richard@tartarus.org>

	* csharp/Makefile.am,python/extra.i,python/pythontest2.py,
	  ruby/smoketest.rb,ruby/util.i,ruby/xapian.rb: Update to add
	  support and tests for the new TermIterator-based
	  ValueCountMatchSpy::top_values methods.  Also for the removal of
	  StringAndFrequency from the API.

Tue Feb 02 15:28:28 GMT 2010  Richard Boulton <richard@tartarus.org>

	* python/Makefile.am: Comment out replicationtest by default again;
	  it's still not reliable.

Tue Feb 02 15:22:29 GMT 2010  Richard Boulton <richard@tartarus.org>

	* csharp/Makefile.am: Remove one more reference to NumericRange
	  which slipped through the net.

Tue Feb 02 15:18:57 GMT 2010  Richard Boulton <richard@tartarus.org>

	* csharp/Makefile.am,python/extra.i,python/pythontest2.py,xapian.i:
	  Remove NumericRanges from trunk - their API is still uncertain,
	  so I want to do a bit more development work on them on the
	  matchspy branch before committing to support them for several
	  years.

Tue Feb 02 14:05:07 GMT 2010  Richard Boulton <richard@tartarus.org>

	* python/Makefile.am: replicationtest.py should be working now, so
	  re-enable it.  If it still fails occasionally, I'd like to
	  investigate why; it works for me.

Tue Feb 02 14:03:26 GMT 2010  Richard Boulton <richard@tartarus.org>

	* python/replicationtest2.py: Fix the replication test to work; was
	  broken by the change to chert as the default database format.
	  The tests needs to fiddle with the database's uuid to simulate
	  various situations, so now needs to fiddle with the iamchert file
	  instead of the uuid file.

Tue Feb 02 13:52:17 GMT 2010  Richard Boulton <richard@tartarus.org>

	* xapian-head.i: Remove <xapian/replication.h> include which I'd
	  missed.

Tue Feb 02 13:02:00 GMT 2010  Richard Boulton <richard@tartarus.org>

	* xapian.i: Remove the replication API from the bindings.  Access
	  to replication, for now, is via the command-line scripts: this is
	  similiar to the access to running a remote database server, and
	  the access to database compaction and checking.  See ticket #347
	  for some commentary.

Tue Feb 02 12:56:25 GMT 2010  Richard Boulton <richard@tartarus.org>

	* php/smoketest.php,php/util.i,python/extra.i,python/pythontest2.py:
	  Add copyright lines missed from the previous two commits.

Tue Feb 02 12:37:55 GMT 2010  Richard Boulton <richard@tartarus.org>

	* php/smoketest.php,php/util.i: Add typemap to convert the output
	  for ValueCountMatchSpy::get_values() to an array, and test for it.
	  Fixes #216.

Tue Feb 02 11:46:59 GMT 2010  Richard Boulton <richard@tartarus.org>

	* python/extra.i,python/pythontest2.py: Fix bug in
	  Enquire.clear_matchspies(), and add regression test.

Tue Dec 22 23:09:03 GMT 2009  Olly Betts <olly@survex.com>

	* ruby/Makefile.am,ruby/docs/Makefile.am,ruby/docs/generate-rdoc-stubs,
	  ruby/generate-rdoc-stubs: Adjust the rdoc generation code to avoid
	  including a reference to a mysterious "rdoc.rb" with an ugly path.

Tue Dec 22 12:37:20 GMT 2009  Olly Betts <olly@survex.com>

	* csharp/Makefile.am,csharp/docs/index.html,java-swig/Makefile.am,
	  php/docs/index.html,python/docs/index.html,ruby/docs/index.html,
	  tcl8/docs/index.html,xapian-head.i,xapian.i: Update for the new
	  Brass backend.

Fri Dec 18 00:47:34 GMT 2009  Olly Betts <olly@survex.com>

	* ruby/docs/Makefile.am: Fix the fixed fix for the previous fix.

Thu Dec 17 14:52:03 GMT 2009  Olly Betts <olly@survex.com>

	* ruby/docs/Makefile.am: Fix fix for previous fix.

Thu Dec 17 00:12:45 GMT 2009  Olly Betts <olly@survex.com>

	* ruby/docs/Makefile.am: Fix previous fix.

Wed Dec 16 12:56:45 GMT 2009  Olly Betts <olly@survex.com>

	* ruby/docs/Makefile.am: Fix previous change to work in VPATH build.

Wed Dec 16 08:21:43 GMT 2009  Olly Betts <olly@survex.com>

	* ruby/Makefile.am,ruby/docs/Makefile.am,ruby/generate-rdoc-stubs,
	  ruby/xapian.rb: Generate entries in the rdocs for all classes which
	  aren't documented via xapian.rb.  Fixes ticket#417.

Mon Dec 07 01:15:49 GMT 2009  Olly Betts <olly@survex.com>

	* ruby/docs/Makefile.am: Run rdoc with the current directory set to
	  where xapian.rb is so we don't build absolute paths into the
	  generated HTML.  Should address part of ticket#417.

Thu Dec 03 06:07:07 GMT 2009  Olly Betts <olly@survex.com>

	* php/util.i: Use const string & instead of string.

Wed Nov 18 10:56:54 GMT 2009  Olly Betts <olly@survex.com>

	* NEWS,configure.ac: Update for 1.1.3.

Wed Nov 18 02:56:22 GMT 2009  Olly Betts <olly@survex.com>

	* NEWS: Update from 1.0.17 and ChangeLog.

Tue Nov 03 06:09:39 GMT 2009  Olly Betts <olly@survex.com>

	* java/native/Enquire.cc: Fix memory leak when passing a matchdecider
	  to Enquire::get_mset().

Thu Oct 29 09:40:54 GMT 2009  Richard Boulton <richard@lemurconsulting.com>

	* php/except.i: Add a call to TSRMLS_FETCH to start of
	  XapianExceptionHandler(), as seems to be required by PHP if
	  compiled with multithreaded mode.  Fixes #411.

Thu Sep 17 15:20:14 GMT 2009  Olly Betts <olly@survex.com>

	* xapian.i: Update the comment about visibility.h and deprecated.h and
	  remove the FIXME.

Thu Sep 17 15:13:55 GMT 2009  Olly Betts <olly@survex.com>

	* csharp/Makefile.am,python/generate-python-exceptions,xapian.i:
	  Update for the Sorter->KeyMaker changes.

Thu Sep 17 13:11:47 GMT 2009  Olly Betts <olly@survex.com>

	* NEWS: Update from ChangeLog.

Thu Sep 17 12:59:22 GMT 2009  Olly Betts <olly@survex.com>

	* xapian.i: Ignore PostingSource::serialise(), Weight::serialise()
	  and Weight::unserialise() as they aren't useful to wrap.

Tue Sep 15 02:11:06 GMT 2009  Olly Betts <olly@survex.com>

	* python/Makefile.am: Restore the "./" path to the sourced file
	  libtoolconfig.tmp as ksh requires it.

Fri Sep 11 00:50:38 GMT 2009  Olly Betts <olly@survex.com>

	* xapian-bindings.spec.in: Add support for building RPM packages of
	  Ruby, from a patch from Ben Walton.

Fri Sep 11 00:28:47 GMT 2009  Olly Betts <olly@survex.com>

	* xapian-bindings.spec.in: Improve package summaries - the files are
	  needed to *use* scripts as well as to develop them.  Use "Tcl"
	  instead of "TCL" as the former is more conventional.

Thu Sep 10 13:33:57 GMT 2009  Olly Betts <olly@survex.com>

	* configure.ac: Comment tweak.

Thu Sep 10 13:24:52 GMT 2009  Olly Betts <olly@survex.com>

	* configure.ac: Default to looking for xapian-config-1.1.

Thu Sep 10 06:49:10 GMT 2009  Olly Betts <olly@survex.com>

	* NEWS: Sync changes from 1.0.15 and 1.0.16 and update from ChangeLog.

Wed Aug 26 14:44:33 GMT 2009  Olly Betts <olly@survex.com>

	* ruby/docs/index.html: www.xapian.org -> xapian.org.

Wed Aug 26 05:37:25 GMT 2009  Olly Betts <olly@survex.com>

	* python/Makefile.am: No need for "./" relative path on sourced file.

Mon Aug 17 12:46:17 GMT 2009  Richard Boulton <richard@lemurconsulting.com>

	* csharp/Makefile.am: Add missing assemblys.

Mon Aug 17 07:39:32 GMT 2009  Richard Boulton <richard@lemurconsulting.com>

	* python/extra.i: Add support to the NumericRanges object to get
	  the ranges as a dict.
	* python/util.i: Fix a memory leak on error (in theory - I've not
	  got a way to generate this error, so haven't been able to produce
	  the leak or test the fix).
	* python/pythontest2.py: Update tests to cover new NumericRanges
	  object.

Mon Aug 10 13:09:12 GMT 2009  Olly Betts <olly@survex.com>

	* csharp/Makefile.am,xapian.i: Update for SerialisationContext to
	  Registry rename.

Sun Aug 02 12:21:05 GMT 2009  Richard Boulton <richard@lemurconsulting.com>

	* python/pythontest3.py: Sync with pythontest2.

Sun Aug 02 12:19:24 GMT 2009  Richard Boulton <richard@lemurconsulting.com>

	Merge from matchspy branch
	* csharp/Makefile.am,python/extra.i,python/pythontest2.py,
	  python/util.i,xapian.i: Add support for new MatchSpy class, and
	  the matchspy.h header.

Sat Aug 01 10:07:02 GMT 2009  Richard Boulton <richard@lemurconsulting.com>

	* python/pythontest3.py: Update to match pythontest2.py (after 2to3
	  conversion).

Sat Aug 01 09:58:32 GMT 2009  Olly Betts <olly@survex.com>

	* php/Makefile.am,php/smoketest.php,php/smoketest5.php: Merged the PHP
	  "smoketest" back together now we don't need to support PHP4 as well.

Sun Jul 26 21:55:47 GMT 2009  Richard Boulton <richard@lemurconsulting.com>

	* python/doxy2swig.py: Tell textwrap not to break long words -
	  fixes a load of places in the documentation comments where C++
	  names and type names were cut in two.  Also fixes a problem on
	  the postingsource branch where actual python identifiers were
	  being cut in two (for some very long identifiers).

Thu Jul 23 04:13:02 GMT 2009  Olly Betts <olly@survex.com>

	* NEWS,configure.ac: Update for 1.1.2.

Tue Jul 21 17:12:06 GMT 2009  Olly Betts <olly@survex.com>

	* NEWS: Update from ChangeLog and sync with 1.0.13 and 1.0.14.

Tue Jul 21 04:38:51 GMT 2009  Olly Betts <olly@survex.com>

	* python/extra.i: Sort out iterators to work with the Python 3
	  next()/__next__() changes.  (ticket#246)

Tue Jul 21 03:37:38 GMT 2009  Olly Betts <olly@survex.com>

	* python/extra.i: Python 3 doesn't support unbound methods, so use
	  lambda to work around this in a way which also works with Python 2.

Mon Jul 20 14:51:10 GMT 2009  Olly Betts <olly@survex.com>

	* python/util.i: Remove unused empty Xapian::PythonProblem C++ class.

Mon Jul 20 14:46:24 GMT 2009  Olly Betts <olly@survex.com>

	* python/pythontest2.py,python/pythontest3.py: Cast the result of
	  integer division to an integer - in Python 3 this returns a float
	  and even in Python 2 the cast makes the intent clearer.

Mon Jul 20 14:03:39 GMT 2009  Olly Betts <olly@survex.com>

	* python/extra.i,python/util.i: Use a multi-arg argout typemap to
	  avoid having to mess around with ValueRangeProcessor.__call__().

Mon Jul 20 12:54:51 GMT 2009  Olly Betts <olly@survex.com>

	* python/extra.i,python/util.i: Use %rename for renaming get_hit to
	  _get_hit_internal.  Taken from patch in ticket #246.

Mon Jul 20 12:32:10 GMT 2009  Olly Betts <olly@survex.com>

	* python/extra.i,python/util.i: Rename metadata_keys_begin and
	  metadata_keys_end using %rename rather than using delete and
	  assignment in Python.  This should reduce start-up time for the
	  Python bindings a fraction.  Taken from Peter Kelm's patch in
	  ticket#246.

Mon Jul 20 11:58:30 GMT 2009  Olly Betts <olly@survex.com>

	* python/Makefile.am: Need to run doxy2swig.py from $(srcdir).

Mon Jul 20 03:31:44 GMT 2009  Olly Betts <olly@survex.com>

	* configure.ac,python/doxy2swig.py,python/doxy2swig.py.in: We
	  explicitly run doxy2swig.py from the Makefile using $(PYTHON) so
	  there is no need to AC_CONFIG_FILES it to substitute @PYTHON@ in the
	  #! line.

Mon Jul 20 02:40:09 GMT 2009  Olly Betts <olly@survex.com>

	* python/pythontest3.py,python/smoketest3.py: Fix "from .testsuite
	  import *" to "from testsuite import *".

Fri Jun 26 10:24:51 GMT 2009  Olly Betts <olly@survex.com>

	* ruby/smoketest.rb: Add regression test for failing to accept an
	  integer value > MAXINT for a double parameter, fixed by upgrading
	  to using the latest SWIG SVN trunk.

Wed Jun 10 01:12:23 GMT 2009  Olly Betts <olly@survex.com>

	* configure.ac: Update for 1.1.1.

Tue Jun 09 14:01:04 GMT 2009  Olly Betts <olly@survex.com>

	* NEWS: Update for 1.1.1.

Wed May 27 05:52:20 GMT 2009  Olly Betts <olly@survex.com>

	* README: Add note about GSoC 2009 project to reimplement Perl bindings
	  using SWIG.

Wed May 20 20:55:13 GMT 2009  Richard Boulton <richard@lemurconsulting.com>

	* xapian.i: Add overloaded version of set_collapse_key() to
	  bindings which exposes the new parameter.

Tue May 19 09:21:33 GMT 2009  Olly Betts <olly@survex.com>

	* python/docs/index.html,python/extra.i,python/smoketest2.py,
	  tcl8/docs/index.html,tcl8/smoketest.tcl,xapian.i: Wrap
	  Query::MatchAll and Query::MatchNothing for Python and Tcl8 and
	  document how they are wrapped (ticket#158).
	* csharp/docs/index.html,php/docs/index.html,ruby/docs/index.html:
	  Document that Query::MatchAll and Query::MatchNothing aren't wrapped
	  for these languages yet, and to use Query("") and Query() instead.

Tue May 19 09:17:41 GMT 2009  Olly Betts <olly@survex.com>

	* php/util.i: %pragma(php4) -> %pragma(php) (purely cosmetic change).

Tue May 19 04:48:06 GMT 2009  Olly Betts <olly@survex.com>

	* configure.ac: Don't test an empty $CSC further which saves a fork
	  and avoids an odd looking message.

Sat May 16 08:51:15 GMT 2009  Olly Betts <olly@survex.com>

	* python/docs/examples/simplematchdecider.py: Pick "avoid_value" from
	  the second parameter, not the third.
	* python/docs/examples/simplematchdecider.py,
	  python/docs/examples/simplesearch.py: Use str.join() for simpler,
	  clearer code.

Mon May 11 12:20:31 GMT 2009  Olly Betts <olly@survex.com>

	* xapian.i: Oops, make that PostingSource::register_matcher_().

Mon May 11 10:50:21 GMT 2009  Olly Betts <olly@survex.com>

	* xapian.i: Fix for PostingSource::set_matcher_() change.

Sat May 09 07:59:10 GMT 2009  Olly Betts <olly@survex.com>

	* xapian-head.i: Update to work with new ValueIteratorEnd_ proxy
	  class.

Wed May 06 06:45:22 GMT 2009  Olly Betts <olly@survex.com>

	* README,python/docs/index.html: Update documentation for mod_python
	  issues and also document the related mod_wsgi issue.  The status
	  is now that everything seems to work if you stick to the main
	  interpreter (ticket#185 and ticket#364).

Tue May 05 13:11:43 GMT 2009  Richard Boulton <richard@lemurconsulting.com>

	Merge from opsynonym branch:
	* python/smoketest2.py,python/smoketest3.py: Update tests with
	  FLAG_PARTIAL to expect SYNONYM in generated query.

Wed Apr 29 15:42:37 GMT 2009  Olly Betts <olly@survex.com>

	* README: Note that the testsuite fails due to a bug in the test/unit
	  module in Ruby 1.9.0, but applications using the bindings should
	  work, and that the testsuite works with Ruby 1.9.1.  Drop all mention
	  of Ruby 1.6.x as that appears to be completely dead both upstream
	  and in the wild.

Wed Apr 29 13:06:55 GMT 2009  Olly Betts <olly@survex.com>

	* configure.ac: Update required SWIG version to r11194 to get better
	  Python 3 support (ticket#346) and to eliminate superfluous GIL
	  locking calls (ticket#185).

Mon Apr 27 08:43:37 GMT 2009  Olly Betts <olly@survex.com>

	* xapian-bindings.spec.in: Update for rename of XapianSharp.so to
	  _XapianSharp.so.

Mon Apr 27 08:37:22 GMT 2009  Olly Betts <olly@survex.com>

	* xapian-bindings.spec.in: Update for where we now install the tcl8
	  bindings.

Thu Apr 23 06:59:22 GMT 2009  Olly Betts <olly@survex.com>

	* Makefile.am,configure.ac,csharp/Makefile.am,csharp/docs/Makefile.am,
	  generic/generic.mk,guile/Makefile.am,java-swig/Makefile.am,
	  java/Makefile.am,java/native/Makefile.am,java/org/xapian/Makefile.am,
	  java/org/xapian/errors/Makefile.am,
	  java/org/xapian/examples/Makefile.am,php/Makefile.am,
	  php/docs/Makefile.am,python/Makefile.am,python/docs/Makefile.am,
	  ruby/Makefile.am,ruby/docs/Makefile.am,tcl8/Makefile.am,
	  tcl8/docs/Makefile.am: Fix things up so that in a bootstrapped SVN
	  tree, automatic regeneration of autotools-generated files uses the
	  in-tree versions of the autotools.
	* configure.ac,java/Makefile.am,java/org/Makefile.am: Eliminate
	  java/org/Makefile.am which just forwards to its "xapian"
	  subdirectory.

Wed Apr 22 13:57:58 GMT 2009  Olly Betts <olly@survex.com>

	* NEWS: Fix date.

Wed Apr 22 13:51:21 GMT 2009  Olly Betts <olly@survex.com>

	* NEWS: Update for 1.1.0.

Wed Apr 22 11:55:48 GMT 2009  Olly Betts <olly@survex.com>

	* configure.ac: Put XAPIAN_CXXFLAGS in CXXFLAGS (rather than
	  AM_CXXFLAGS) for the duration of configure, since AM_CXXFLAGS isn't
	  used for test compiles by configure (we need it as it may include
	  options to put the compiler into ISO C++ mode).

Tue Apr 21 06:40:37 GMT 2009  Olly Betts <olly@survex.com>

	* INSTALL: Python 2.6 and later look in ~/.local for Python modules so
	  update the instructions to suggest users use this standard location
	  for installing without root access.

Tue Apr 21 05:59:29 GMT 2009  Olly Betts <olly@survex.com>

	* NEWS: Clean up for release.

Mon Apr 20 14:23:47 GMT 2009  Olly Betts <olly@survex.com>

	* NEWS: Sync changes from 1.0.12.

Sat Apr 18 08:25:11 GMT 2009  Olly Betts <olly@survex.com>

	* INSTALL: Speak of 0.9.3 in the past tense.  Add a note about being
	  able to pass variables to configure to pick which of several
	  parallel installations of a language to build for.

Sun Apr 05 03:59:31 GMT 2009  Olly Betts <olly@survex.com>

	* NEWS: Update from ChangeLog.

Fri Mar 27 03:27:03 GMT 2009  Olly Betts <olly@survex.com>

	* csharp/util.i,java-swig/util.i,ruby/util.i: Remove %rename
	  directives for get_sumpart_needs_doclength as this method no longer
	  exists.

Wed Mar 25 17:31:28 GMT 2009  Richard Boulton <richard@lemurconsulting.com>

	* python/pythontest2.py: Change deletion of database objects to
	  Database.close() calls, which should be more robust across
	  different python implementations, and should also avoid problems
	  on windows when the temporary database directories are deleted if
	  other objects which aren't deleted have lingering references to
	  the database.

Tue Mar 24 12:37:45 GMT 2009  Richard Boulton <richard@lemurconsulting.com>

	* ruby/Makefile.am: Fix dependency target in ruby's xapian_wrap.d
	  file.

Mon Mar 23 11:49:10 GMT 2009  Olly Betts <olly@survex.com>

	* python/generate-python-exceptions,python/pythontest2.py,
	  python/pythontest3.py: Update for PostingSource::reset() ->
	  PostingSource::init() rename.

Wed Mar 18 06:05:31 GMT 2009  Olly Betts <olly@survex.com>

	* python/docs/index.html: Non-pythonic iterators now being removed
	  in 1.3.0, not 1.2.0.

Mon Mar 16 14:05:50 GMT 2009  Olly Betts <olly@survex.com>

	* NEWS: Sync with 1.0.11.

Wed Mar 11 11:31:59 GMT 2009  Richard Boulton <richard@lemurconsulting.com>

	* python/pythontest2.py,python/pythontest3.py: Round the weights
	  returned for the OP_SCALE_WEIGHT test, to avoid failing due to
	  rounding errors.

Wed Mar 11 11:18:57 GMT 2009  Olly Betts <olly@survex.com>

	* xapian.i: Updated to wrap xapian/weight.h directly, such that it
	  builds with the new Xapian::Weight class.

Wed Mar 11 11:15:18 GMT 2009  Richard Boulton <richard@lemurconsulting.com>

	* python/testsuite2.py,python/testsuite3.py: Remove bare except:
	  handlers from testsuite, so ctrl-C stop the whole testsuite, not
	  just one test.

Wed Mar 11 00:06:54 GMT 2009  Richard Boulton <richard@lemurconsulting.com>

	* python/pythontest3.py: Update to match pythontest2.py (after
	  passing through 2to3).

Tue Mar 10 18:02:08 GMT 2009  Richard Boulton <richard@lemurconsulting.com>

	* python/extra.i,python/pythontest2.py: Preserve posting sources on
	  queries when set on enquire, and when retrieved from enquire
	  objects.

Tue Mar 10 17:46:48 GMT 2009  Richard Boulton <richard@lemurconsulting.com>

	* python/extra.i: When making a query object, keep references to
	  posting sources in the query.  Copy references for sub queries
	  into parent queries, too.
	* python/pythontest2.py: Modify test to include regression test for
	  the above.

Tue Mar 10 17:06:56 GMT 2009  Richard Boulton <richard@lemurconsulting.com>

	* python/extra.i: Add better support for deprecation of single
	  argument form of the Enquire::set_sort_by_* methods, and for
	  deprecation of the old name ("ascending") for the second
	  argument.  Add deprecation warnings to the remaining three
	  set_sort_by_*value* methods, too.

Tue Mar 10 09:14:44 GMT 2009  Richard Boulton <richard@lemurconsulting.com>

	* python/extra.i: Keep references to Stoppers and Sorters set on
	  objects, to avoid segfaults when they go out of scope, and add
	  deprecation warnings for single argument form of the set_sort_by_*
	  methods.
	* python/pythontest2.py: Tests for the above.

Thu Mar 05 10:34:38 GMT 2009  Richard Boulton <richard@lemurconsulting.com>

	* xapian.i: There are now several useful built-in posting sources,
	  so remove the code which ignores postingsource.h if there aren't
	  directors.

Thu Mar 05 08:01:18 GMT 2009  Olly Betts <olly@survex.com>

	* configure.ac: Fix comment to match code.

Wed Mar 04 23:37:29 GMT 2009  Olly Betts <olly@survex.com>

	* python/pythontest2.py: Fix comment typo.

Wed Mar 04 23:33:17 GMT 2009  Olly Betts <olly@survex.com>

	* php/docs/examples/simpleindex.php5,python/pythontest2.py,
	  python/pythontest3.py,python/replicationtest2.py,
	  tcl8/docs/examples/simpleindex.tcl,xapian.i: Update for the
	  "WritableDatabase::flush()" to "WritableDatabase::commit()" change.

Wed Mar 04 23:23:14 GMT 2009  Olly Betts <olly@survex.com>

	* xapian.i: Wrap MSet::get_uncollapsed_matches_lower_bound(),
	  MSet::get_uncollapsed_matches_estimated(), and
	  MSet::get_uncollapsed_matches_upper_bound().

Wed Mar 04 16:56:28 GMT 2009  Richard Boulton <richard@lemurconsulting.com>

	* python/extra.i: When ValueRangeProcessors are passed to the
	  QueryParser, keep a list of them so that they're not deleted
	  until the QueryParser is.
	* python/pythontest2.py: Regression test that the proxying works -
	  this test crashed without the patch to extra.i.

Mon Mar 02 20:45:09 GMT 2009  Richard Boulton <richard@lemurconsulting.com>

	* python/extra.i: Remove Document_unserialise and
	  Query_unserialise from API.

Mon Mar 02 10:32:59 GMT 2009  Richard Boulton <richard@lemurconsulting.com>

	* csharp/Makefile.am,xapian.i: Update with new serialisation
	  context class.

Mon Mar 02 08:38:36 GMT 2009  Richard Boulton <richard@lemurconsulting.com>

	* python/pythontest2.py: Extend "database closed" test slightly, to
	  cover a case which caused a segfault with core before revision
	  r11980.

Thu Feb 26 04:09:04 GMT 2009  Olly Betts <olly@survex.com>

	* configure.ac,ruby/Makefile.am: Workaround rubyio.h vs ruby/io.h
	  incompatibility.  Fix defaulting of RUBY_INC_ARCH to RUBY_INC.

Thu Feb 26 03:12:11 GMT 2009  Olly Betts <olly@survex.com>

	* configure.ac,ruby/Makefile.am: Fixes for Ruby 1.9 compatibility
	  (bug#323).

Mon Feb 16 11:09:20 GMT 2009  Richard Boulton <richard@lemurconsulting.com>

	* python/generate-python-exceptions,python/pythontest2.py,xapian.i:
	  Update for new posting source interface.

Sat Feb 07 00:18:45 GMT 2009  Richard Boulton <richard@lemurconsulting.com>

	* python/pythontest2.py: Add python test of document and query
	  serialisation and unserialisation.

Tue Jan 20 13:55:54 GMT 2009  Olly Betts <olly@survex.com>

	* ruby/util.i: Fix for Ruby 1.9 compatibility.

Mon Jan 19 23:16:13 GMT 2009  Olly Betts <olly@survex.com>

	* configure.ac: Use rubyhdrdir if it exists (it was added at some
	  point during Ruby 1.9 development).  See bug#323.

Tue Jan 06 00:54:51 GMT 2009  Olly Betts <olly@survex.com>

	* python/Makefile.am: Temporarily disable replicationtest.py
	  for now, as it just seems to fail most of the time.  See bug#320.

Tue Jan 06 00:43:58 GMT 2009  Olly Betts <olly@survex.com>

	* python/Makefile.am: Clean up any left over test databases on "make
	  clean".

Tue Jan 06 00:43:01 GMT 2009  Olly Betts <olly@survex.com>

	* python/pythontest2.py: All but two testcases delete the database(s)
	  they create if they pass, so fix the remaining two to do the same.

Mon Jan 05 04:09:05 GMT 2009  Olly Betts <olly@survex.com>

	* configure.ac: Allow Python buildings to be built on Cygwin (taken
	  from patch 1.0.7-python.patch from Cygwin Ports, and adapted for
	  Python 3.0 compatibility).

Mon Jan 05 02:14:17 GMT 2009  Olly Betts <olly@survex.com>

	* csharp/Makefile.am: Rename the compiled C++ wrapper from
	  XapianSharp.la to _XapianSharp.la to avoid a name clash on with the
	  C# assembly XapianSharp.dll on Microsoft Windows.

Mon Jan 05 00:36:48 GMT 2009  Olly Betts <olly@survex.com>

	* configure.ac: Allow PHP bindings to be built on Cygwin (patch
	  1.0.7-php.patch from Cygwin Ports).

Mon Jan 05 00:18:39 GMT 2009  Olly Betts <olly@survex.com>

	* configure.ac,ruby/Makefile.am: Allow ruby bindings to be built on
	  Cygwin (need to pass -lruby there).

Sun Jan 04 23:45:24 GMT 2009  Olly Betts <olly@survex.com>

	* configure.ac,tcl8/Makefile.am: Allow tcl8 bindings to be built on
	  Cygwin (based on patch 1.0.7-tcl.patch from Cygwin Ports).

Mon Dec 29 16:54:54 GMT 2008  James Aylett <james@tartarus.org>

	* python/docs/examples/: get_description() is now __str__() in Python.

Fri Dec 26 15:22:01 GMT 2008  Richard Boulton <richard@lemurconsulting.com>

	* xapian.i: Add Database.close() method.

Tue Dec 23 05:59:02 GMT 2008  Olly Betts <olly@survex.com>

	* csharp/xapian_wrap.d ruby/xapian_wrap.d php/xapian_wrap.d i
	  tcl8/xapian_wrap.d: svn:ignore dependency makefile fragments
	  generated by swig -MD.

Tue Dec 23 05:55:20 GMT 2008  Olly Betts <olly@survex.com>

	* python/: svn:ignore new generated databases.

Tue Dec 23 05:52:54 GMT 2008  Olly Betts <olly@survex.com>

	* configure.ac,python/Makefile.am,python/generate-python-exceptions,
	  python/generate-python-exceptions.in: Explicitly run
	  generate-python-exceptions using $(PERL) rather than generating it
	  with AC_OUTPUT just to substitute the "#!" line.

Mon Dec 22 15:08:33 GMT 2008  Richard Boulton <richard@lemurconsulting.com>

	* python/Makefile.am: Add replicationtest2.py to distribution.

Mon Dec 22 13:48:56 GMT 2008  Richard Boulton <richard@lemurconsulting.com>

	* python/Makefile.am: Enable the replication test by default, now
	  that it passes.

Mon Dec 22 13:47:05 GMT 2008  Richard Boulton <richard@lemurconsulting.com>

	* python/replicationtest.py,python/replicationtest2.py: Make
	  replication test a bit more stringent, and don't trigger
	  potential problems with swapping a database back in place by
	  updating the uuids, so each replicated database is effectively
	  brand new, as far as replication is concerned.

Sat Dec 20 11:41:42 GMT 2008  Richard Boulton <richard@lemurconsulting.com>

	* python/Makefile.am: Pass the default value of PYTHONPATH through
	  to python tests (just make sure our recently compiled modules are
	  at the start of it).  Pass abs_builddir in the TESTS_ENVIRONMENT
	  variable, since the replication test needs it.
	* python/replicationtest2.py: Add a test (currently failing) of
	  database replication under heavy concurrent modification load.

Sat Dec 20 10:17:11 GMT 2008  Richard Boulton <richard@lemurconsulting.com>

	* python/pythontest2.py: Fix test of get_eset() to match change in
	  behaviour of get_eset().
	* python/pythontest3.py: Bring up to date with pythontest2.py

Mon Dec 08 03:45:20 GMT 2008  Olly Betts <olly@survex.com>

	* debian/: Sync with 1.0 branch.

Mon Dec 08 03:18:22 GMT 2008  Olly Betts <olly@survex.com>

	* python/Makefile.am: Need to clean testsuite.pyc from srcdir since
	  that's where it gets generated as things stand (upstream fix for
	  Debian bug 506090).

Sat Nov 01 01:52:29 GMT 2008  Olly Betts <olly@survex.com>

	* NEWS: Sync with 1.0.9 and update from ChangeLog.

Fri Oct 31 22:53:13 GMT 2008  Olly Betts <olly@survex.com>

	* python/docs/index.html: Document Python-specific
	  Database.metadata_keys(prefix) method.

Fri Oct 31 19:22:53 GMT 2008  Richard Boulton <richard@lemurconsulting.com>

	* python/generate-python-exceptions.in: Convert
	  XapianSetPythonException to Xapian::SetPythonException, and
	  export it.  This is neccessary to allow separately compiled
	  extension modules to handle xapian errors appropriately.

Thu Oct 09 09:53:39 GMT 2008  Olly Betts <olly@survex.com>

	* configure.ac: Update autoconf requirement to 2.63, libtool to 2.2.6.

Sun Sep 28 14:31:49 GMT 2008  Richard Boulton <richard@lemurconsulting.com>

	* python/pythontest2.py: Change test_value_mods() to test chert
	  instead of flint, for extra regression test of recently fixed bug
	  in chert, and fix doccomment for test function.

Fri Sep 26 19:02:19 GMT 2008  Richard Boulton <richard@lemurconsulting.com>

	* python/pythontest2.py: Add a test of adding, modifying, and
	  deleting values.  This passed with flint (as committed), but
	  fails currently if the test is changed to use chert.

Fri Sep 26 04:54:39 GMT 2008  Richard Boulton <richard@lemurconsulting.com>

	* python/Makefile.am: Add testsuite2.py and testsuite3.py to
	  distribution.

Wed Sep 10 15:28:57 GMT 2008  Richard Boulton <richard@lemurconsulting.com>

	* python/generate-python-exceptions.in: Back out patch which added
	  XapianDirectorException to work around exception mangling bug in
	  swig, now that we're using a version of swig which has the bug
	  fixed.

Wed Sep 10 15:21:26 GMT 2008  Richard Boulton <richard@lemurconsulting.com>

	* ../swig: Update version of swig in use to current HEAD (swig
	  revision 10831.  Changes python import method to avoid giving a
	  warning with the upcoming 2.6 release (and failing with 2.7 or
	  later).  Also includes a different fix for ticket #289, so we
	  could back out our XapianDirectorException class now.

	  No other significant changes in the generated files - several
	  warning fixes, some rearrangement of the order of variable
	  declarations, some removal of code which wasn't used anyway.

Fri Sep 05 11:03:38 GMT 2008  Richard Boulton <richard@lemurconsulting.com>

	* python/pythontest2.py,python/pythontest3.py: Add test for
	  get_uuid() (not really python specific, but I can't easily add
	  this test to smoketest because it needs an on-disk database,
	  which there's no infrastructure in smoketest to clean up).

Fri Sep 05 09:59:02 GMT 2008  Richard Boulton <richard@lemurconsulting.com>

	* xapian.i: Add Database::get_uuid() to wrappers.

Thu Sep 04 04:30:09 GMT 2008  Olly Betts <olly@survex.com>

	* NEWS: Sync with 1.0.8.

Thu Sep 04 04:28:12 GMT 2008  Olly Betts <olly@survex.com>

	* configure.ac: Set version to 1.1.0.

Wed Sep 03 06:17:11 GMT 2008  Richard Boulton <richard@lemurconsulting.com>

	* python/generate-python-exceptions.in: Use our own
	  XapianDirectorException, to avoid the unwanted side effects of
	  the default SWIG mechanism.  Fixes ticket #289.
	* python/pythontest2.py,python/pythontest3.py: Add
	  test_director_exception(), which tests the fix for ticket #289.

Wed Sep 03 05:22:09 GMT 2008  Richard Boulton <richard@lemurconsulting.com>

	* python/util.i: Fix memory leaks in query constructor typemaps.
	  Also, remove old, commented out, code which almost certainly had
	  similar memory leaks - I don't think we're going to want this
	  code, but if we do, rewriting it by copying the maintained and
	  working code for the query constructor is less likely to lead to
	  subtle errors.

Mon Aug 04 05:06:46 GMT 2008  Olly Betts <olly@survex.com>

	* NEWS: Sync against 1.0.7 release.

Wed Jul 30 01:13:43 GMT 2008  Olly Betts <olly@survex.com>

	* python/generate-python-exceptions.in: Fix tiny comment typo.

Mon Jul 21 12:22:02 GMT 2008  Olly Betts <olly@survex.com>

	* configure.ac: Put the bug report URL as the third parameter to
	  AC_INIT.  Add proper m4 quoting in a few places (nowhere that
	  should actually change behaviour).  Use "dnl" comments in preference
	  to "#" comments to help reduce the size of the configure script.

Wed Jul 16 17:45:42 GMT 2008  Richard Boulton <richard@lemurconsulting.com>

	* python/: Rename test files to end with ...2.py, and add versions
	  generated by 2to3 named ...3.py.  (2to3 seems to be quite buggy
	  still, so the generated versions need some hand editing after
	  running it; in future, we should probably remove the ...3.py
	  versions and just automatically generate them.)

Thu Jul 10 10:47:50 GMT 2008  Olly Betts <olly@survex.com>

	* configure.ac: LT_PREREQ seems to need to be just before LT_INIT.

Wed Jul 09 23:02:02 GMT 2008  Olly Betts <olly@survex.com>

	* Makefile.am: Revert dist-hook fix - that problem is caused by using
	  libtool 1.5.x and we now require 2.2.x.
	* configure.ac: Add "LT_PREREQ([2.2.4])" to enforce this requirement.
	  Use LT_INIT instead of now deprecated AC_PROG_LIBTOOL.

Wed Jul 09 14:52:54 GMT 2008  Richard Boulton <richard@lemurconsulting.com>

	* Makefile.am: Add $(distdir) to directory names in dist-hook rule
	  to make it actually work.

Wed Jul 09 14:31:25 GMT 2008  Richard Boulton <richard@lemurconsulting.com>

	* Makefile.am: Add dist-hook rule to ensure that the m4 directory
	  exists; if it doesn't, autoreconf reports "couldn't open
	  directory `m4'".

Wed Jul 09 10:46:36 GMT 2008  Olly Betts <olly@survex.com>

	* configure.ac: The workaround to avoid probe code for F77, GCJ, and
	  RC being added to configure is no longer required now that we're
	  using libtool 2.2 so remove it.

Wed Jul 09 10:30:16 GMT 2008  Olly Betts <olly@survex.com>

	* csharp/Makefile.am,guile/Makefile.am,java-swig/Makefile.am,
	  java/Makefile.am,java/native/Makefile.am,php/Makefile.am,
	  python/Makefile.am,ruby/Makefile.am,tcl8/Makefile.am: More changes
	  neeed for --enable-quiet support.

Wed Jul 09 10:19:38 GMT 2008  Olly Betts <olly@survex.com>

	* configure.ac: Replace AM_CONFIG_HEADER with the more modern
	  AC_CONFIG_HEADERS.

Wed Jul 09 10:17:57 GMT 2008  Olly Betts <olly@survex.com>

	* Makefile.am,configure.ac: Add support for "--enable-quiet" like
	  xapian-core and omega have.

Wed Jul 09 10:14:47 GMT 2008  Olly Betts <olly@survex.com>

	* Makefile.am,configure.ac: Use AC_CONFIG_MACRO_DIR and
	  ACLOCAL_AMFLAGS as libtoolize 2.2.4 recommends.

Tue Jul 01 21:05:48 GMT 2008  Richard Boulton <richard@lemurconsulting.com>

	* python/pythontest.py,python/smoketest.py,python/testsuite.py:
	  Fixes to make tests closer to being compatible with python 3.0.

Mon Jun 30 19:56:48 GMT 2008  Richard Boulton <richard@lemurconsulting.com>

	* python/util.i: Fix #if PY_VERSION_HEX statements which aren't
	  inside %{ %} to be %#if.  Similarly for the corresponding #else
	  and #endifs.

Fri Jun 27 00:40:54 GMT 2008  Olly Betts <olly@survex.com>

	* NEWS: Update from ChangeLog and against 1.0 branch.

Thu Jun 26 03:08:06 GMT 2008  Olly Betts <olly@survex.com>

	* csharp/docs/index.html,php/docs/index.html,python/docs/index.html,
	  ruby/docs/index.html,tcl8/docs/index.html: Document all the database
	  factory functions for all languages.  Document the library version
	  functions for all languages.

Thu Jun 26 03:06:43 GMT 2008  Olly Betts <olly@survex.com>

	* java/native/: Make passing string from Java to C++ zero-byte safe.
	  It doesn't appear to be simple to make C++ to Java work though.

Thu Jun 26 00:47:16 GMT 2008  Olly Betts <olly@survex.com>

	* ruby/smoketest.rb: Update copyright notice for previous change.

Thu Jun 26 00:02:30 GMT 2008  Olly Betts <olly@survex.com>

	* ruby/smoketest.rb: Test the version reporting functions.

Wed Jun 25 21:35:49 GMT 2008  Olly Betts <olly@survex.com>

	* ruby/docs/index.html: Document how database factory functions are
	  wrapped.

Wed Jun 25 21:06:41 GMT 2008  Richard Boulton <richard@lemurconsulting.com>

	* python/extra.i: Tidy up the documentation comments for
	  TermListItem.

Tue Jun 24 18:21:12 GMT 2008  Richard Boulton <richard@lemurconsulting.com>

	* python/doxy2swig.py.in: Adjust to be compatible with python 3.0.
	  Fortunately, this can be done without breaking it for python 2.x.

Sat Jun 14 23:35:34 GMT 2008  Richard Boulton <richard@lemurconsulting.com>

	* python/util.i: Fix previous commit - one of the pieces of
	  conditional code was the wrong way round.

Sat Jun 14 12:09:45 GMT 2008  Richard Boulton <richard@lemurconsulting.com>

	* python/util.i: Fixes for compilation with python 3.0;
	  conditionally replace PyString_ methods with PyBytes_ methods.

Mon Jun 02 11:55:23 GMT 2008  Richard Boulton <richard@lemurconsulting.com>

	* python/Makefile.am: Add modern/xapian_wrap.d to CLEANFILES in
	  maintainer mode.

Mon Jun 02 11:54:55 GMT 2008  Richard Boulton <richard@lemurconsulting.com>

	* xapian.i: Add support for the new Database methods,
	  get_value_freq(), get_value_lower_bound() and
	  get_value_upper_bound().
	* python/pythontest.py: Add test of these methods.

Sun Jun 01 15:13:07 GMT 2008  Olly Betts <olly@survex.com>

	* configure.ac: Update version to 1.0.7 to match 1.0 branch.

Sun May 25 22:45:36 GMT 2008  Olly Betts <olly@survex.com>

	* NEWS: Update from ChangeLog and sync with 1.0 branch.

Sun May 25 17:15:43 GMT 2008  Olly Betts <olly@survex.com>

	* xapian-head.i: Fix dummy Chert and Flint Database factory functions,
	  used when Chert and/or Flint are disabled.

Sat May 24 08:51:22 GMT 2008  Richard Boulton <richard@lemurconsulting.com>

	* python/pythontest.py: Rename one of the two test_postingsource()
	  functions, so that they both get run!

Thu May 22 11:53:23 GMT 2008  Olly Betts <olly@survex.com>

	* csharp/docs/index.html,php/docs/index.html,ruby/docs/index.html,
	  tcl8/docs/index.html: The "program" version of Remote::open() *is*
	  now wrapped, so update the documentation.

Thu May 22 11:16:54 GMT 2008  Olly Betts <olly@survex.com>

	* python/docs/index.html: Fix typo (Database.synonym and synonym_begin
	  should be synonyms and synonyms_begin).

Thu May 22 11:07:24 GMT 2008  Olly Betts <olly@survex.com>

	* python/docs/index.html: The "program" version of Remote::open() *is*
	  now wrapped, so update the documentation.

Sun May 18 05:36:07 GMT 2008  Richard Boulton <richard@lemurconsulting.com>

	* python/docs/index.html: Update documentation of pythonic
	  iterators.
	* python/extra.i: Correct documentation comment for
	  Database.spellings().

Thu May 15 09:00:26 GMT 2008  Olly Betts <olly@survex.com>

	* java-swig/Makefile.am: Remove SWIGTYPE_p_bool.java as it is no
	  longer generated.

Thu May 15 08:11:04 GMT 2008  Olly Betts <olly@survex.com>

	* csharp/Makefile.am: Remove SWIGTYPE_p_bool.cs as it is no longer
	  generated.

Mon May 12 06:51:43 GMT 2008  Richard Boulton <richard@lemurconsulting.com>

	* python/pythontest.py: Add test of ValueWeightPostingSource.

Mon May 05 16:02:03 GMT 2008  Olly Betts <olly@survex.com>

	* php/except.i: Remove PHP4-specific stuff and tweak to maximise the
	  amount of exception handling code which is in the helper function.
	  Fix the copyright statements which were copied verbatim from
	  xapian.i whereas the code here is all fairly recent.

Mon May 05 11:03:52 GMT 2008  Richard Boulton <richard@lemurconsulting.com>

	* csharp/Makefile.am: Change names of generated files to match
	  those made by new SWIG version.

Mon May 05 11:58:45 BST 2008  Richard Boulton <richard@lemurconsulting.com>

	* ../swig: Update version of swig in use to current HEAD.  Causes
	  few changes other than whitespace to the generated bindings, but
	  makes new features in swig (such as better support for reference
	  counted pointers) available.  Also only performs initialisation
	  of swig wrapper once when there are multiple interpreters in use,
	  which could possibly help a little with bug #185.

Sat May 03 18:10:04 GMT 2008  Richard Boulton <richard@lemurconsulting.com>

	* configure.ac: Fix breakage introduced when I changed "print foo"
	  to "print(foo)" - join strings in the print with + instead of ,.
	  mingw builds can't have worked with this, though they may still
	  not!

Sat May 03 14:00:55 GMT 2008  Olly Betts <olly@survex.com>

	* xapian-bindings.spec.in: Remove "www." from xapian.org and
	  oligarchy.co.uk URLs.  Bump minimum required Python version to 2.3.

Sat May 03 10:59:58 GMT 2008  Olly Betts <olly@survex.com>

	* configure.ac: Improve code which prevents probing for f77, etc.

Fri May 02 17:24:17 GMT 2008  Richard Boulton <richard@lemurconsulting.com>

	* csharp/Makefile.am,guile/Makefile.am,java-swig/Makefile.am,
	  php/Makefile.am,ruby/Makefile.am,tcl8/Makefile.am: Seemed to work
	  for python, so use SWIG's -MD flag for all the other swig targets
	  too.

Fri May 02 15:21:41 GMT 2008  Richard Boulton <richard@lemurconsulting.com>

	* python/Makefile.am: Use SWIG's -MD flag to generate dependencies.

Fri May 02 15:21:22 GMT 2008  Richard Boulton <richard@lemurconsulting.com>

	* python/extra.i: Correct typo in comment.

Mon Apr 28 17:07:03 GMT 2008  Richard Boulton <richard@lemurconsulting.com>

	* python/pythontest.py: Fix python test of PostingSource to include
	  a reset() method.

Mon Apr 28 02:31:42 GMT 2008  Olly Betts <olly@survex.com>

	* python/generate-python-exceptions.in: Mark PostingSource::reset() as
	  a directed method.

Thu Apr 24 02:18:46 GMT 2008  Olly Betts <olly@survex.com>

	* configure.ac,generic/generic.mk: Back out the --swigheaders change.

Thu Apr 24 01:55:25 GMT 2008  Olly Betts <olly@survex.com>

	* python/Makefile.am: Use "-rmdir" rather than "|| true" for
	  consistency.

Wed Apr 23 18:14:10 GMT 2008  Richard Boulton <richard@lemurconsulting.com>

	* python/pythontest.py: Remove references to "flint" from test
	  database names (use "db_" instead).  Add a simple test of the
	  posting source stuff.

Wed Apr 23 17:42:41 GMT 2008  Richard Boulton <richard@lemurconsulting.com>

	* python/Makefile.am: Give up on MKDIR_P, and just use "-test -d
	  xapian || mkdir xapian" instead.

Wed Apr 23 17:03:21 GMT 2008  Richard Boulton <richard@lemurconsulting.com>

	* python/Makefile.am: Use $(MKDIR_P) instead of @MKDIR_P@, as
	  suggested by the automake documentation.

Wed Apr 23 15:23:03 GMT 2008  Richard Boulton <richard@lemurconsulting.com>

	* debian/python-xapian.install,python/Makefile.am,python/xapian.pth,
	  xapian-bindings.spec.in: Change way python bindings are installed
	  again, hopefully more successfully this time.  We found a problem
	  with the .pth method on some systems, so instead we now put all
	  the python files in a subdirectory called xapian/, but rename the
	  xapian.py file to __init__.py (and similarly for the .pyc and
	  .pyo files).  This makes it into a python package, and seems to
	  work well, and also hides the internal _xapian module from public
	  view.

Wed Apr 23 11:02:45 GMT 2008  Olly Betts <olly@survex.com>

	* csharp/Makefile.am,java-swig/Makefile.am,
	  python/generate-python-exceptions.in,xapian.i: Only wrap
	  PostingSource where we have directors.  Fix up various issues
	  with the wrapping.

Wed Apr 23 09:43:06 GMT 2008  Olly Betts <olly@survex.com>

	* README: Note Python 2.3 or later is required.

Wed Apr 23 09:21:57 GMT 2008  Richard Boulton <richard@lemurconsulting.com>

	* configure.ac: Require python 2.3 or greater.  2.2 is essentially
	  unsupported upstream.

Wed Apr 23 08:39:18 GMT 2008  Richard Boulton <richard@lemurconsulting.com>

	* python/doxy2swig.py.in: Revert earlier change, since it would
	  result in the bindings varying massively depending on the version
	  of python in use at maintainer-build time, which doesn't seem
	  helpful.  python2.2 currently works with a non maintainer-mode
	  build, so there's an easy workaround for the problem.

Wed Apr 23 07:55:25 GMT 2008  Richard Boulton <richard@lemurconsulting.com>

	* xapian-bindings.spec.in: Update RPM .spec file to reflect the new
	  location of the python packages, and the .pth file.

Wed Apr 23 07:51:52 GMT 2008  Richard Boulton <richard@lemurconsulting.com>

	* debian/changelog,debian/patch,debian/python-xapian.install:
	  Update debian packaging to remove the patch which is currently
	  applied (since it's included in HEAD now), and to get the python
	  packages from the new locations (and include the .pth file).

Wed Apr 23 07:38:20 GMT 2008  Olly Betts <olly@survex.com>

	* xapian.i: Use "%include <xapian/query.h>" to wrap Xapian::Query so
	  we automatically pick up new features (in this case, the new
	  PostingSource constructor).

Wed Apr 23 03:41:28 GMT 2008  Olly Betts <olly@survex.com>

	* Makefile.am,csharp/Makefile.am,java-swig/Makefile.am,
	  tcl8/docs/index.html,xapian-head.i,xapian.i: Split the header chunk
	  of xapian.i out into xapian-head.i.  Remove lingering references to
	  quartz.  Wrap chert.

Wed Apr 23 02:47:00 GMT 2008  Olly Betts <olly@survex.com>

	* python/extra.i: Update comment.

Wed Apr 23 00:25:46 GMT 2008  Richard Boulton <richard@lemurconsulting.com>

	* python/doxy2swig.py.in: Fix build with --enable-maintainer-mode
	  and python 2.2, by providing fallback for the "textwrap" module,
	  which isn't present by default in 2.2.

Wed Apr 23 00:15:21 GMT 2008  Richard Boulton <richard@lemurconsulting.com>

	* python/Makefile.am,python/xapian.pth: Change installation
	  location for the python bindings to use a "xapian" subdirectory
	  to hold the files, and use a "xapian.pth" file to ensure that the
	  contents of this directory are on the path.  Seems to be the more
	  usual way to install python extensions these days, and matches
	  the way we need to install on windows.

Tue Apr 22 16:16:55 GMT 2008  Richard Boulton <richard@lemurconsulting.com>

	* php/smoketest.php,php/smoketest5.php: Add test that VALUE_GE
	  works for PHP.

Thu Apr 17 22:54:37 GMT 2008  Olly Betts <olly@survex.com>

	* tcl8/Makefile.am: Remove bogus "../" from tcllibdir.

Thu Apr 17 05:41:21 GMT 2008  Olly Betts <olly@survex.com>

	* configure.ac: Add missing m4 quoting so that TCL_LIB is correctly
	  determined.

Tue Apr 15 09:38:07 GMT 2008  Richard Boulton <richard@lemurconsulting.com>

	* python/docs/index.html,python/extra.i,python/pythontest.py:
	  Remove the deprecated legacy support for the sequence API on
	  pythonic iterators.

Mon Apr 14 07:18:50 GMT 2008  Richard Boulton <richard@lemurconsulting.com>

	* python/extra.i,xapian.i: Add support for
	  Database.metadata_keys_begin() and Database.metadata_keys_end().
	  For python, these are wrapped as simply "metadata_keys()".
	* python/pythontest.py: Test Database.metadata_keys().

Mon Apr 07 07:28:14 GMT 2008  Olly Betts <olly@survex.com>

	* README: Note that Tcl 8.3 and earlier are no longer supported by
	  upstream.

Tue Apr 01 04:27:43 GMT 2008  Olly Betts <olly@survex.com>

	* java/native/Makefile.am,python/Makefile.am,ruby/Makefile.am: Use
	  the libtool -shrext option to specify a different module extension
	  rather than our own ugly bodge.

Mon Mar 31 02:10:22 GMT 2008  Olly Betts <olly@survex.com>

	* php/smoketest.php: Remove stray extra blank line.

Fri Mar 28 10:18:27 GMT 2008  Richard Boulton <richard@lemurconsulting.com>

	* configure.ac: Bump version number to 1.0.6 to match xapian-core.

Fri Mar 28 00:22:15 GMT 2008  Richard Boulton <richard@lemurconsulting.com>

	* xapian.i: Modify wrapping of get_mset() to match the new
	  definitions in xapian/enquire.h (though this shouldn't change
	  user-visible behaviour in the bindings).  Also, allow a
	  mdecider (and matchspy) parameter to be passed even for languages
	  which don't have director support, now that we have a built-in
	  match decider.  Also, wrap valuesetmatchdecider.h, so that the
	  built-in match decider defined there can be used.
	* php/smoketest.php,python/pythontest.py: Add tests that
	  ValueSetMatchDecider works in python and PHP.

Wed Mar 19 01:02:21 GMT 2008  Olly Betts <olly@survex.com>

	* ruby/docs/Makefile.am: Ship simplematchdecider.rb.
	* tcl8/docs/Makefile.am: Ship simpleexpand.tcl.

Wed Mar 12 09:01:04 GMT 2008  Olly Betts <olly@survex.com>

	* java-swig/: Remove Quartz.* from svn:ignore.

Wed Mar 12 08:59:30 GMT 2008  Olly Betts <olly@survex.com>

	* python/Makefile.am: Clean up libtoolconfig.tmp after use.

Wed Mar 12 08:57:55 GMT 2008  Olly Betts <olly@survex.com>

	* README,configure.ac,php/Makefile.am,php/docs/Makefile.am,
	  php/docs/examples/simpleexpand.php4,
	  php/docs/examples/simpleindex.php4,
	  php/docs/examples/simplesearch.php4,php/docs/index.html,
	  php/smoketest4.php,php/util.i,xapian-bindings.spec.in,xapian.i:
	  Remove PHP4 support.

Wed Mar 12 08:29:06 GMT 2008  Olly Betts <olly@survex.com>

	* csharp/Makefile.am,csharp/SmokeTest.cs,csharp/util.i,
	  java-swig/Makefile.am,java-swig/SmokeTest.java,
	  java/native/Enquire.cc,java/native/Query.cc,
	  java/native/org_xapian_XapianJNI.h,java/org/xapian/Enquire.java,
	  java/org/xapian/Query.java,java/org/xapian/XapianJNI.java,php/util.i,
	  python/,ruby/util.i,ruby/xapian.rb,xapian.i: Remove all deprecated
	  features slated for removal in 1.1.0.

Tue Mar 11 20:32:26 GMT 2008  Olly Betts <olly@survex.com>

	* java-swig/util.i: Xapian::weight::clone() collides with Java's
	  Object.clone(), so rename to cloneWeight().  Wrap Xapian::valueno
	  as Java type int to avoid a conflict with SWIG/Java's machinery.

Tue Mar 11 04:51:00 GMT 2008  Olly Betts <olly@survex.com>

	* java-swig/Makefile.am: Add MultiValueSorter.java, Sorter.java, and
	  TermGenerator$flags.class.

Wed Mar 05 22:36:46 GMT 2008  Olly Betts <olly@survex.com>

	* NEWS: Update to HEAD with un-backported changes kept separate.

Wed Mar 05 21:30:13 GMT 2008  Olly Betts <olly@survex.com>

	* NEWS: Update to 1.0 branch point.

Sun Feb 24 11:02:44 GMT 2008  Olly Betts <olly@survex.com>

	* java-swig/Makefile.am,php/Makefile.am,ruby/Makefile.am,
	  tcl8/Makefile.am: Minor comment correction (we only remove a single
	  file in each case).

Sun Feb 24 01:11:25 GMT 2008  Olly Betts <olly@survex.com>

	* configure.ac,python/Makefile.am: The Python module now has the
	  extension which Python expects, which fixes a failure on Mac OS X.
	  PYTHON_PATHSEP is no longer required.

Sat Feb 23 23:09:05 GMT 2008  Olly Betts <olly@survex.com>

	* configure.ac: Correct SWIG version in error message.

Thu Feb 21 00:28:20 GMT 2008  Richard Boulton <richard@lemurconsulting.com>

	* configure.ac,generic/generic.mk: Use the new --swigheaders option
	  in xapian-config to get the list of header files for the core,
	  and add all of these as a dependency for the rules to run swig.
	  This is currently an overly inclusive dependency, but it's hard
	  to keep track of exactly which header files are being included,
	  and the plan is to eventually include all of them.

Mon Jan 28 11:52:59 GMT 2008  Richard Boulton <richard@lemurconsulting.com>

	* xapian.i: Ignore various unwanted bits of DatabaseReplica.

Mon Jan 28 03:22:43 GMT 2008  Richard Boulton <richard@lemurconsulting.com>

	* xapian.i: Include replication.h in the bindings.

Wed Jan 09 22:41:24 GMT 2008  Richard Boulton <richard@lemurconsulting.com>

	* csharp/Makefile.am: Add MultiValueSorter.cs to
	  XAPIAN_SWIG_CS_SRCS so that it gets cleaned up correctly.
	* xapian.i: Put OP_VALUE_GE and OP_VALUE_LE in the right place in
	  the enum, so that they get the right values in language bindings.

Wed Jan 09 22:00:15 GMT 2008  Richard Boulton <richard@lemurconsulting.com>

	* xapian.i: Add OP_VALUE_GE and OP_VALUE_LE to Query, and add
	  constructor which they are used with.

Sun Dec 23 03:29:32 GMT 2007  Olly Betts <olly@survex.com>

	* configure.ac: Sort out the default value of TCL_LIB, which could
	  end up being under /usr/share in 1.0.4 and 1.0.5.

Sat Dec 22 18:25:19 GMT 2007  Olly Betts <olly@survex.com>

	* php/smoketest.php: Add note that this script should be run using
	  'make check' in the build tree (rather than trying to copy it to
	  a webserver as someone recently tried to).

Sat Dec 22 18:24:05 GMT 2007  Olly Betts <olly@survex.com>

	* php/smoketest.php: Fix to work under PHP4.

Sat Dec 22 04:32:39 GMT 2007  Olly Betts <olly@survex.com>

	* ruby/docs/Makefile.am: We need a custom install-data-local rule to
	  get the rdocs subdirectory installed (and a corresponding
	  uninstall-local rule to uninstall it).

Fri Dec 21 18:14:06 GMT 2007  Olly Betts <olly@survex.com>

	* NEWS: Too late for the 1.0.5 release, but reword the Python GIL fix
	  description in terms of user-visible API.

Fri Dec 21 02:14:35 GMT 2007  Olly Betts <olly@survex.com>

	* NEWS: Bump release date.

Wed Dec 19 03:46:09 GMT 2007  Olly Betts <olly@survex.com>

	* NEWS,configure.ac: Update for 1.0.5.

Wed Dec 19 01:18:58 GMT 2007  Olly Betts <olly@survex.com>

	* configure.ac: If rdoc isn't found, set RDOC="$MISSING rdoc" so the
	  user gets a better error if make tries to build the RDocs.

Wed Dec 19 00:34:45 GMT 2007  Olly Betts <olly@survex.com>

	* NEWS: Updated.

Tue Dec 18 18:58:36 GMT 2007  Olly Betts <olly@survex.com>

	* php/smoketest.php: Add feature test to ensure that optional
	  arguments to XapianQuery's "term" constructor are wrapped.
	* xapian.i: Remove comment "FIXME wrap optional arguments in PHP?"
	  referring to XapianQuery's "term" constructor as they are already
	  wrapped.

Mon Dec 17 21:02:38 GMT 2007  Olly Betts <olly@survex.com>

	* php/Makefile.am,python/Makefile.am: Having moved the directory
	  creation out of the locked region, we now need to ignore errors
	  from 'test -d DIR || mkdir DIR' as two make processes might try
	  to create the directory at the same time.

Fri Dec 14 10:43:03 GMT 2007  Richard Boulton <richard@lemurconsulting.com>

	* php/Makefile.am,python/Makefile.am: Ensure that the directories
	  that stamp files will be placed in exist before calling
	  $(multitarget_begin).  Fixes compilation failures in clean trees.

Thu Dec 13 01:58:58 GMT 2007  Olly Betts <olly@survex.com>

	* configure.ac: Improve the clarity of the error given when none
	  of the tools neeed for any supported language are found.

Thu Dec 13 01:50:17 GMT 2007  Olly Betts <olly@survex.com>

	* configure.ac,ruby/Makefile.am: Fix the Ruby module's extension so it
	  works on Mac OS X.

Thu Dec 13 01:14:29 GMT 2007  Olly Betts <olly@survex.com>

	* csharp/Makefile.am,generic/generic.mk,java-swig/Makefile.am,
	  php/Makefile.am,python/Makefile.am,ruby/Makefile.am: Factor
	  out the code to lock multitarget rules against parallel make,
	  and fix it to handle the source being changed while the rule
	  is executing, and to correct return an error code if we fail
	  while trying to recover from the removal of a target of a
	  multi-target rule.

Thu Dec 13 01:04:04 GMT 2007  Olly Betts <olly@survex.com>

	* xapian.i: Wrap Enquire::set_sort_by_relevance_then_key().

Wed Dec 12 02:22:58 GMT 2007  Olly Betts <olly@survex.com>

	* NEWS: Update from ChangeLog in preparation for 1.0.5.

Tue Dec 11 15:09:37 GMT 2007  Olly Betts <olly@survex.com>

	* ruby/docs/Makefile.am: Fix rule to build rdocs.

Tue Dec 11 01:33:23 GMT 2007  Olly Betts <olly@survex.com>

	* configure.ac,ruby/docs/Makefile.am: Run "rdoc" to generate the
	  Ruby-specific API documentation which ruby/docs/index.html has
	  a (previously dead) link to.
	* ruby/xapian.rb: Tweak ":nodoc:" directive so rdoc recognises it.

Thu Nov 29 02:48:06 GMT 2007  Olly Betts <olly@survex.com>

	* php/: Add test for XapianMultiValueSorter.

Thu Nov 29 02:47:17 GMT 2007  Olly Betts <olly@survex.com>

	* xapian.i: Wrap Enquire::set_sort_by_key() and
	  Enquire::set_sort_by_key_then_relevance().

Thu Nov 29 02:06:10 GMT 2007  Olly Betts <olly@survex.com>

	* php/smoketest5.php: Fix use of Database_get_document to new style OO
	  interface.  Fix error string when the PHP5 exception test fails.

Wed Nov 28 20:17:09 GMT 2007  Olly Betts <olly@survex.com>

	* csharp/Makefile.am,python/generate-python-exceptions.in,xapian.i:
	  Wrap Xapian::Sorter and subclasses.

Wed Nov 28 19:19:08 GMT 2007  Olly Betts <olly@survex.com>

	* ruby/Makefile.am: SWIG has accepted -initname in at least one
	  released version, so switch to using it instead of the now
	  deprecated -feature option.

Wed Nov 28 11:17:40 GMT 2007  Richard Boulton <richard@lemurconsulting.com>

	* python/util.i: Don't drop the GIL when calling
	  Xapian_MSet_items_get() and Xapian_ESet_items_get() - these
	  methods build a python list, and return a PyObject, so it's not
	  safe to do so, and doing so may cause undefined behaviour in
	  multithreaded environments.

Wed Nov 28 00:52:46 GMT 2007  Olly Betts <olly@survex.com>

	* configure.ac: Change remaining uses of "print" in python to bracket
	  their arguments.

Wed Nov 28 00:50:41 GMT 2007  Olly Betts <olly@survex.com>

	* java-swig/Makefile.am,java/Makefile.am: Check for directory
	  existence rather than calling mkdir unconditionally as despite the
	  "(ignored)", the error message seems to confuse some people.

Tue Nov 27 22:34:11 GMT 2007  Richard Boulton <richard@lemurconsulting.com>

	* configure.ac: Change "print foo" to "print(foo)" in python
	  version checks, for compatibility with python 3.0.

Tue Nov 27 03:08:51 GMT 2007  Olly Betts <olly@survex.com>

	* configure.ac: Log the output of trying to compile conftest.java in
	  config.log; if the test fails, report whether the failure was
	  compiling or running the test program.

Tue Nov 20 01:04:31 GMT 2007  Richard Boulton <richard@lemurconsulting.com>

	* java/native/xapian_jni.h: Add include of <cstring> to fix
	  compile error with gcc-4.3 snapshot.

Fri Nov 16 15:58:57 GMT 2007  Olly Betts <olly@survex.com>

	* configure.ac: Update error message to reflect requirement for at
	  least python 2.2.

Fri Nov 16 15:57:53 GMT 2007  Olly Betts <olly@survex.com>

	* configure.ac: SWIG 1.3.32 has now been released, so require at least
	  this released version.

Tue Nov 06 12:34:00 GMT 2007  Olly Betts <olly@survex.com>

	* java/org/xapian/Makefile.am: No need to set SUFFIXES manually for
	  suffixes used in implicit rules.

Sat Nov 03 01:07:39 GMT 2007  Olly Betts <olly@survex.com>

	* csharp/docs/index.html: Improve wording.

Fri Nov 02 20:31:55 GMT 2007  Olly Betts <olly@survex.com>

	* tcl8/docs/index.html: Update documentation to cover flint and that
	  quartz is now deprecated.

Fri Nov 02 20:15:19 GMT 2007  Olly Betts <olly@survex.com>

	* tcl8/except.i: Remove code to handle `const char *' exceptions - as
	  of 1.0.0 the QueryParser throws QueryParserError instead.

Fri Nov 02 02:16:32 GMT 2007  Olly Betts <olly@survex.com>

	* configure.ac: Overhaul code to find tcl.h.  The old way no longer
	  worked with Debian unstable.

Tue Oct 30 05:00:42 GMT 2007  Olly Betts <olly@survex.com>

	* NEWS: The GUARD macro I fixed in SWIG/Python isn't actually used by
	  Xapian so remove the NEWS item about it.

Tue Oct 30 04:56:13 GMT 2007  Olly Betts <olly@survex.com>

	* NEWS,configure.ac: Update for 1.0.4.

Mon Oct 29 18:35:09 GMT 2007  Olly Betts <olly@survex.com>

	* NEWS: Update.

Mon Oct 29 17:15:20 GMT 2007  Olly Betts <olly@survex.com>

	* python/docs/index.html: Promote the Pythonic iterators more
	  and deprecate the non-pythonic iterators.  Make it clearer
	  that the "sequence API" is deprecated.

Mon Oct 29 16:50:28 GMT 2007  Olly Betts <olly@survex.com>

	* python/docs/index.html: Fix typo.

Mon Oct 29 02:54:53 GMT 2007  Olly Betts <olly@survex.com>

	* NEWS,csharp/Makefile.am,python/extra.i,python/pythontest.py,
	  python/util.i,xapian.i: Back out match spy changes in preparation
	  for creating a branch for them.

Sat Oct 27 06:05:56 BST 2007  Olly Betts <olly@survex.com>

	* csharp/SmokeTest.cs,ruby/smoketest.rb,tcl8/smoketest.tcl: Update for
	  changed output for Query::get_description() for OP_SCALE_WEIGHT.

Sat Oct 27 06:03:53 BST 2007  Olly Betts <olly@survex.com>

	* php/smoketest.php: Update for changed output for
	  Query::get_description() for OP_SCALE_WEIGHT.

Sat Oct 27 06:01:13 BST 2007  Olly Betts <olly@survex.com>

	* NEWS: Update.

Fri Oct 26 18:10:10 BST 2007  Richard Boulton <richard@lemurconsulting.com>

	* python/docs/examples/simpleexpand.py,
	  python/docs/examples/simplematchdecider.py,
	  python/docs/examples/simplesearch.py: Change from using the
	  old-style MSET_* constants to access the mset item values to the
	  new-style attribute based method.

Fri Oct 26 17:56:32 BST 2007  Olly Betts <olly@survex.com>

	* python/docs/index.html: Document MSET_DOCUMENT.

Fri Oct 26 01:08:50 BST 2007  Olly Betts <olly@survex.com>

	* python/: Add xapian.pyo to svn:ignore.

Fri Oct 26 01:04:47 BST 2007  Olly Betts <olly@survex.com>

	* python/smoketest.py: Update for changed output from
	  Query::get_description().

Thu Oct 25 18:11:40 BST 2007  Olly Betts <olly@survex.com>

	* php/Makefile.am: The php4 and php5 .cc and .h files are no longer
	  identical so don't bother carefully interleaving them as it doesn't
	  help the tarball compress better now.
	* php/Makefile.am: Use $(datadir) instead of $(datarootdir) so that
	  the RPM spec file works with older versions of autoconf.

Tue Oct 23 16:19:15 BST 2007  Olly Betts <olly@survex.com>

	* csharp/docs/Makefile.am,php/docs/Makefile.am,python/docs/Makefile.am,
	  ruby/docs/Makefile.am,tcl8/docs/Makefile.am: Update for the
	  bindings.html -> index.html change.

Tue Oct 23 16:18:09 BST 2007  Olly Betts <olly@survex.com>

	* python/util.i: Fix warning with Python <= 2.4 and GCC >= 4.2.

Mon Oct 22 22:45:08 BST 2007  Olly Betts <olly@survex.com>

	* csharp/docs/bindings.html,php/docs/bindings.html,
	  python/docs/bindings.html,ruby/docs/bindings.html,
	  tcl8/docs/bindings.html: Rename 'bindings.html' to 'index.html'.

Mon Oct 22 22:34:42 BST 2007  Olly Betts <olly@survex.com>

	* python/docs/bindings.html: "character set" -> "character encoding".

Wed Oct 17 00:49:39 BST 2007  Olly Betts <olly@survex.com>

	* NEWS: Update with changes due to using a newer SWIG SVN snapshot.

Tue Oct 09 22:14:03 BST 2007  Olly Betts <olly@survex.com>

	* NEWS: Update.

Tue Oct 09 22:01:57 BST 2007  Olly Betts <olly@survex.com>

	* php/util.i: For PHP4, wrap Xapian::sortable_serialise() as
	  xapian_sortable_serialise() and Xapian::sortable_unserialise() as
	  xapian_sortable_unserialise().
	* php/docs/bindings.html: Document how non-class functions are
	  wrapped.

Tue Oct 09 00:00:53 BST 2007  Olly Betts <olly@survex.com>

	* php/: Fix wrapping of NumberValueRangeProcessor for PHP4 - SWIG
	  sees the Xapian::v102 namespace, but doesn't understand the
	  "using" directive.  Also split the regression test for bug#193
	  into separate versions for PHP4 and PHP5 as the previous version
	  only worked for PHP5.

Sun Oct 07 19:47:55 BST 2007  Richard Boulton <richard@lemurconsulting.com>

	* csharp/SmokeTest.cs,php/smoketest.php,php/smoketest4.php,
	  php/smoketest5.php,python/pythontest.py,python/smoketest.py,
	  ruby/smoketest.rb,tcl8/smoketest.tcl,xapian.i: Update for the
	  change from OP_MULT_WEIGHT to OP_SCALE_WEIGHT.

Mon Oct 01 00:38:21 BST 2007  Richard Boulton <richard@lemurconsulting.com>

	* csharp/SmokeTest.cs,php/smoketest.php,php/smoketest4.php,
	  php/smoketest5.php,python/smoketest.py,ruby/smoketest.rb,
	  tcl8/smoketest.tcl: Add tests for OP_MULT_WEIGHT and
	  corresponding constructor to smoketests.
	* NEWS: Updated

Sun Sep 30 23:38:45 BST 2007  Richard Boulton <richard@lemurconsulting.com>

	* xapian.i: Add OP_MULT_WEIGHT, and the new constructor needed to
	  use it.
	* python/pythontest.py: Add simple test of OP_MULT_WEIGHT feature,
	  and a more involved test which uses the value of
	  MSet.get_max_possible() from an initial query to get the factor
	  necessary to normalise the weights from a subquery, and then uses
	  this factor in a second query with OP_MULT_WEIGHT.
	* NEWS: Updated

Sun Sep 30 21:16:41 BST 2007  Richard Boulton <richard@lemurconsulting.com>

	* csharp/Makefile.am,python/extra.i,python/pythontest.py,
	  python/util.i,xapian.i: Re-apply changes which needed more
	  thought or more work before being included in a release.
	* NEWS: Update with current descriptions of these changes.

Sat Sep 29 01:29:14 BST 2007  Richard Boulton <richard@lemurconsulting.com>

	* ruby/smoketest.rb: Change name of test for metadata to avoid
	  collision with matchdecider test (and to be correctly
	  descriptive).

Fri Sep 28 18:33:09 BST 2007  Olly Betts <olly@survex.com>

	* NEWS: Update for 1.0.3.

Fri Sep 28 18:06:58 BST 2007  Olly Betts <olly@survex.com>

	* INSTALL,configure.ac: Allow the user to specify TCL_LIB=... on the
	  configure command line to override autodetection.
	* Makefile.am: Automatically set up DISTCHECK_CONFIGURE_FLAGS so that
	  "make distcheck" passes without user intervention, and remove the
	  now redundant EXTRADISTCHECK_CONFIGURE_FLAGS variable.
	* INSTALL: Remove documentation for EXTRADISTCHECK_CONFIGURE_FLAGS.
	* INSTALL: Fix cut-and-paste error - the documentation for how to
	  install the tcl module without root access suggested installing them
	  in a directory named "my-python-modules"!

Fri Sep 28 13:48:10 BST 2007  Richard Boulton <richard@lemurconsulting.com>

	* python/smoketest.py: Test behaviour of empty metadata keys.

Fri Sep 28 13:18:34 BST 2007  Richard Boulton <richard@lemurconsulting.com>

	* csharp/SmokeTest.cs,ruby/smoketest.rb: Add tests for metadata
	  methods.

Fri Sep 28 13:08:52 BST 2007  Richard Boulton <richard@lemurconsulting.com>

	* xapian.i: Add support for get_metadata() and set_metadata() to
	  databases.
	* php/smoketest.php,python/smoketest.py: Add simple tests of
	  metadata methods.

Fri Sep 28 03:54:19 BST 2007  Olly Betts <olly@survex.com>

	* configure.ac: Update for 1.0.3.  Use ustar format for tarball since
	  we have to for xapian-core anyway.

Fri Sep 28 03:46:22 BST 2007  Olly Betts <olly@survex.com>

	* csharp/Makefile.am,python/extra.i,python/pythontest.py,python/util.i,
	  xapian.i: Back out changes for 1.0.3 corresponding to changes backed
	  out for xapian-core.

Fri Sep 28 03:43:56 BST 2007  Olly Betts <olly@survex.com>

	* csharp/util.i: Ignore ValueRangeProcessor::operator(), since
	  we don't usefully wrap it at present.

Fri Sep 28 03:38:22 BST 2007  Olly Betts <olly@survex.com>

	* configure.ac: Fix reversed sense tests for user overrides of
	  RUBY_INC, RUBY_LIB, and RUBY_LIB_ARCH.

Wed Sep 26 11:50:24 BST 2007  Richard Boulton <richard@lemurconsulting.com>

	* python/testsuite.py: Add a "runonly" parameter to runtests(),
	  allowing the set of tests to run to be specified.
	* python/pythontest.py: Use any commandline arguments to populate
	  the "runonly" parameter, allowing the tests to run to be
	  specified on the command line.

Fri Sep 21 16:47:11 BST 2007  Richard Boulton <richard@lemurconsulting.com>

	* python/docs/bindings.html: Suggest using Python version 2.4 or
	  later if using mod-python: apparently, even with the
	  "PythonInterpreter main_interpreter" workaround, mod-python gets
	  into a deadlock with Xapian with Python 2.3.

Wed Sep 19 16:11:58 BST 2007  Richard Boulton <richard@lemurconsulting.com>

	* python/docs/bindings.html: Add documentation for python
	  implementations of ValueRangeProcessors.

Wed Sep 19 16:06:18 BST 2007  Richard Boulton <richard@lemurconsulting.com>

	* python/pythontest.py,python/util.i: Implement conversion of the
	  return value from ValueRangeProcessor subclasses implemented in
	  Python from a tuple, so that such subclasses can change the
	  values of begin and end.

Wed Sep 19 14:11:22 BST 2007  Richard Boulton <richard@lemurconsulting.com>

	* xapian.i: Add director directive for Xapian::ValueRangeProcessor,
	  to allow implementations in the target language, where directors
	  are supported.
	* python/generate-python-exceptions.in: Copy workaround for thread
	  handling stuff for ValueRangeProcessor::operator().
	* python/pythontest.py: Add test_queryparser_custom_vrp() for
	  ValueRangeProcessors implemented in Python, and clean up some of
	  the other tests slightly.

Wed Sep 19 00:46:31 BST 2007  Olly Betts <olly@survex.com>

	* python/util.i: Fix typo in comment.

Tue Sep 18 19:59:50 BST 2007  Richard Boulton <richard@lemurconsulting.com>

	* python/docs/bindings.html: Document the return value of
	  ValueRangeProcessor.__call__()

Tue Sep 18 19:42:13 BST 2007  Richard Boulton <richard@lemurconsulting.com>

	* python/util.i,python/extra.i: Add support for
	  ValueRangeProcessor.operator(); this is messy because we need to
	  make special argout typemaps, and the parameter names (begin and
	  end) are used for arguments of type "std::string&" elsewhere -
	  therefore, we have to extend ValueRangeProcessor with a new
	  __call() method with uniquely named arguments, and then override
	  the original __call__ method with this (in the python code).
	  ValueRangeProcessor.__call__() now returns a 3-tuple, (slotnum,
	  begin, end) - previously, it always failed with a type error, so
	  this won't break existing code.  Fixes bug #193 for Python.
	* python/smoketest.py: Add test for DateValueRangeProcessor() when
	  used in a query parser, a regression test for bug #193 (using a
	  NumberValueRangeProcessor), and some other regression tests from
	  the PHP test file.

Tue Sep 18 04:16:54 BST 2007  Olly Betts <olly@survex.com>

	* php/smoketest.php: Use single quotes for string with $ in.

Tue Sep 18 04:09:55 BST 2007  Olly Betts <olly@survex.com>

	* php/smoketest.php: Add feature test for DateValueRangeProcessor
	  when used with QueryParser.
	* php/smoketest.php: Add regression test for bug#193 which is fixed
	  by SWIG SVN r9941.

Tue Sep 18 04:03:11 BST 2007  Olly Betts <olly@survex.com>

	* php/util.i: Remove typemap for std::string which is no longer needed
	  since SWIG now has the same version.

Sun Sep 16 20:46:48 BST 2007  Olly Betts <olly@survex.com>

	* python/Makefile.am: Need to clean up testsuite.pyc too.

Sun Sep 16 12:17:24 BST 2007  Richard Boulton <richard@lemurconsulting.com>

	* java/native/Makefile.am: Change $(jnilib) to $(jnidir) in
	  uninstall-local rule - there's no such variable as jnilib, so I
	  think this was a typo.

Sun Sep 16 04:26:02 BST 2007  Olly Betts <olly@survex.com>

	* java/org/xapian/Makefile.am: Rewrite comment I can't parse.  Rename
	  INNERCLASS_FILES to XAPIAN_INNER_CLASS_FILES for consistency.

Sun Sep 16 04:22:16 BST 2007  Olly Betts <olly@survex.com>

	* java/native/org_xapian_XapianJNI.h,java/org/xapian/Xapian.java,
	  java/org/xapian/XapianJNI.java: Remove wrappers for the Muscat36
	  backend, which has now been dropped from the C++ library.

Sun Sep 16 04:03:30 BST 2007  Olly Betts <olly@survex.com>

	* java-swig/Makefile.am,java/native/Makefile.am,php/Makefile.am,
	  python/Makefile.am,ruby/Makefile.am,tcl8/Makefile.am: Restore the
	  install-data-hook rules, and add uninstall-local rules so that
	  "make uninstall" works (which also allows it to work for java on
	  Mac OS X).

Sun Sep 16 00:00:27 BST 2007  Richard Boulton <richard@lemurconsulting.com>

	* java/org/xapian/Makefile.am: Add list of files generated from
	  inner classes to CLEANFILES.  (Don't add them to noinst_DATA
	  because there's no obvious rule which generates them, and adding
	  them to noinst_DATA would make them prerequisites for the
	  "all-am" target.)

Sat Sep 15 23:39:42 BST 2007  Richard Boulton <richard@lemurconsulting.com>

	* java-swig/Makefile.am,java/native/Makefile.am,php/Makefile.am,
	  python/Makefile.am,ruby/Makefile.am,tcl8/Makefile.am: Remove
	  install-data-hook rules which removed the installed .la files -
	  these are needed for "make uninstall" to work (and hence, also
	  for make distcheck to work).

Sat Sep 15 23:13:05 BST 2007  Richard Boulton <richard@lemurconsulting.com>

	* Makefile.am: Add support for a user-specified
	  "EXTRADISTCHECK_CONFIGURE_FLAGS" variable, used to pass extra
	  DISTCHECK_CONFIGURE_FLAGS to make to be passed to the configure
	  run in distcheck.  Users can't just set DISTCHECK_CONFIGURE_FLAGS
	  because this would override the default value (which sets
	  XAPIAN_CONFIG): unlike the more common options, there doesn't
	  seem to be an AM_DISTCHECK_CONFIGURE_FLAGS variable for the
	  internal options.
	* INSTALL: Document use of EXTRADISTCHECK_CONFIGURE_FLAGS.

Tue Sep 04 02:47:17 BST 2007  Olly Betts <olly@survex.com>

	* php/docs/bindings.html: Fix errors in example code.

Sun Aug 26 16:12:49 BST 2007  Richard Boulton <richard@lemurconsulting.com>

	* csharp/Makefile.am: Fix changed assembly name, to match change in
	  type of result of MatchSpy::get_values()

Sun Aug 26 16:07:25 BST 2007  Richard Boulton <richard@lemurconsulting.com>

	* python/util.i: Change size_t to Xapian::doccount in
	  value_map_to_dict, to match ValueCountMatchSpy::get_values().
	  Fixes compilation on atreus (and hopefully other 64 bit systems).

Sat Aug 25 17:09:33 BST 2007  Olly Betts <olly@survex.com>

	* php/smoketest.php: Add regression test for bug#192.

Fri Aug 24 12:13:15 BST 2007  Richard Boulton <richard@lemurconsulting.com>

	* README,python/docs/bindings.html: Add a note about the problems
	  with mod-python, as described in bug #185.

Thu Aug 23 23:10:16 BST 2007  Olly Betts <olly@survex.com>

	* configure.ac: Check for RUBY_INC, RUBY_LIB, and RUBY_LIB_ARCH in the
	  environment.  The defaults for RUBY_LIB and RUBY_LIB_ARCH are now
	  the site-specific directories (which is more correct when building
	  from source - debian packages, etc can override this by setting
	  RUBY_LIB and RUBY_LIB_ARCH).
	* INSTALL: Update the instructions for installing Ruby bindings
	  without root access to use RUBY_LIB and RUBY_LIB_ARCH.

Fri Aug 03 20:13:06 BST 2007  Richard Boulton <richard@lemurconsulting.com>

	* python/util.i: Extend StringListUnserialiser to support the same
	  comparison operators as other iterator wrapping classes.

Fri Aug 03 20:12:14 BST 2007  Richard Boulton <richard@lemurconsulting.com>

	* xapian.i: Add %ignore and %extend commands to wrap the
	  StringListUnserialiser iterator properly.

Tue Jul 17 13:21:28 BST 2007  Richard Boulton <richard@lemurconsulting.com>

	* python/pythontest.py: Add test of TermCountMatchSpy.get_top_terms().

Tue Jul 17 12:31:30 BST 2007  Richard Boulton <richard@lemurconsulting.com>

	* python/extra.i: Add workaround to keep a python reference to any
	  match deciders supplied to MultipleMatchDecider, to ensure they
	  don't get deleted too soon.
	* python/pythontest.py: Add test of MultipleMatchDecider.

Tue Jul 17 11:30:58 BST 2007  Richard Boulton <richard@lemurconsulting.com>

	* python/pythontest.py: Remove test of get_most_frequent_items() which
	  is no longer a public function.
	* python/util.i: Update comments.

Sat Jul 14 00:35:36 BST 2007  Richard Boulton <richard@lemurconsulting.com>

	* csharp/Makefile.am: Add new generated source files to build.

Sat Jul 14 00:23:46 BST 2007  Richard Boulton <richard@lemurconsulting.com>

	* python/extra.i,python/util.i: Instead of convering the output of
	  ValueCountMatchSpy::get_values() to a dict, add a separate method
	  get_values_as_dict() which returns a dict(), and leave
	  get_values() returning a C object, which can then be passed to
	  get_most_frequent_items().  Similarly for
	  TermCountMatchSpy::get_terms_as_dict(). Adjust argout typemap for
	  return of old class "ValueAndFreqnecy" to use new name
	  "StringAndFrequency".
	* python/pythontest.py: Convert old test of TopValueMatchSpy to
	  test ValueCountMatchSpy and TermCountMatchSpy.

Thu Jul 12 07:23:44 BST 2007  Richard Boulton <richard@lemurconsulting.com>

	* python/util.i: Change some error handling to use SWIG_fail
	  instead of "return NULL" - allows any cleanup code that SWIG adds
	  to be called (no functional change in the generated code at
	  present).  Add typemaps to convert the output of
	  ValueCountMatchSpy::get_values() into a dict, and the output of
	  TopValueMatchSpy::get_top_values() into a list.
	* python/pythontest.py: Add tests for the matchspies (though not
	  with an actual search - the tests just simulate the matchspies
	  being called with some documents).

Sat Jul 07 11:09:25 BST 2007  Richard Boulton <richard@lemurconsulting.com>

	* xapian-bindings.spec.in: Update from Fabrice Colin: packages
	  xapian.php, and replaces references to /usr/share with
	  %{_datadir}.

Thu Jul 05 21:01:38 BST 2007  Richard Boulton <richard@lemurconsulting.com>

	* xapian.i: Wrap MatchDecider even for languages which don't
	  support directors, since there's a C++ subclass of it now so it's
	  usable even then.

Thu Jul 05 18:24:50 BST 2007  Richard Boulton <richard@lemurconsulting.com>

	* xapian.i: %include matchspy.h - doesn't seem to need any
	  %ignores.

Thu Jul 05 15:33:52 BST 2007  Richard Boulton <richard@lemurconsulting.com>

	* python/pythontest.py: Delete the database handles before deleting
	  a database - hopefully, this will fix problems on windows (bug
	  #179).

Thu Jul 05 00:55:15 BST 2007  Olly Betts <olly@survex.com>

	* NEWS: Final update for 1.0.2.

Wed Jul 04 21:21:41 BST 2007  Richard Boulton <richard@lemurconsulting.com>

	* NEWS: Update with release date for release 1.0.2

Wed Jul 04 20:42:54 BST 2007  Richard Boulton <richard@lemurconsulting.com>

	* configure.ac: Bump version to 1.0.2.

Wed Jul 04 19:52:50 BST 2007  Richard Boulton <richard@lemurconsulting.com>

	* NEWS: Update.

Wed Jul 04 19:51:51 BST 2007  Richard Boulton <richard@lemurconsulting.com>

	* xapian.i: Add the new matchspy form of get_mset.

Wed Jul 04 17:58:13 BST 2007  Olly Betts <olly@survex.com>

	* NEWS: Update.

Wed Jul 04 17:48:38 BST 2007  Olly Betts <olly@survex.com>

	* php/Makefile.am: Install xapian.php.

Wed Jul 04 17:44:59 BST 2007  Olly Betts <olly@survex.com>

	* java-swig/Makefile.am: Update for ValueRangeProcessor classes.

Wed Jul 04 17:42:34 BST 2007  Olly Betts <olly@survex.com>

	* php/util.i: Rename the ValueRangeProcessor subclasses and
	  TermGenerator to have a Xapian prefix for PHP4.

Wed Jul 04 17:41:36 BST 2007  Olly Betts <olly@survex.com>

	* xapian-bindings.spec.in: Don't mention %makeinstall in a comment as
	  that makes RPM explode.  Add in a missing "mv" for installing tcl8
	  documentation.

Wed Jul 04 17:39:26 BST 2007  Olly Betts <olly@survex.com>

	* INSTALL: Remove documentation of the "phpextdir" and "pylibdir" ways
	  of installing a local copy - setting PHP_EXTENSION_DIR or PYTHON_LIB
	  at configure time is a better solution.

Wed Jun 27 14:16:00 BST 2007  Richard Boulton <richard@lemurconsulting.com>

	* NEWS: Updated.

Wed Jun 27 14:15:15 BST 2007  Richard Boulton <richard@lemurconsulting.com>

	* python/pythontest.py: Add tests of the Database.spellings()
	  iterator.

Wed Jun 27 14:13:09 BST 2007  Richard Boulton <richard@lemurconsulting.com>

	* NEWS: Updated.

Tue Jun 26 17:34:52 BST 2007  Richard Boulton <richard@lemurconsulting.com>

	* python/extra.i,xapian.i: Add support for spellings_begin(), and
	  add a python-specific term iterator for it, accessed as
	  Database.spellings()

Tue Jun 26 00:56:03 BST 2007  Olly Betts <olly@survex.com>

	* xapian.i: Fix for document.h wrapping.

Tue Jun 26 00:01:38 BST 2007  Olly Betts <olly@survex.com>

	* xapian.i: Parse xapian/postingiterator.h directly.

Mon Jun 25 23:21:45 BST 2007  Olly Betts <olly@survex.com>

	* xapian.i: Parse xapian/document.h directly.

Mon Jun 25 18:07:36 BST 2007  Olly Betts <olly@survex.com>

	* xapian.i: Use "%include <xapian/queryparser.h>" to wrap
	  Xapian::QueryParser, etc.  This adds FLAG_SYNONYM and updates
	  FLAG_MULTIWORD_SYNONYMS.

Sat Jun 23 19:02:51 BST 2007  Richard Boulton <richard@lemurconsulting.com>

	* xapian.i: Add new synonym_keys_begin() and synonym_keys_end()
	  methods to Database.
	* python/extra.i: Add synonym_keys() python iterator to Database.
	* python/pythontest.py: Test synonym_keys() iterator, and tidy up
	  earlier test for synonyms()

Fri Jun 22 18:43:42 BST 2007  Richard Boulton <richard@lemurconsulting.com>

	* xapian.i: Add synonym support: new methods on Database and
	  WritableDatabase, and some new flags for the query parser.
	* python/extra.i: Add Database.synonyms, to iterator the synonyms
	  for a term.
	* python/pythontest.py: Add a test for synonym iterators, and clean
	  up after the tests which make their own databases.

Wed Jun 20 21:38:45 BST 2007  Richard Boulton <richard@lemurconsulting.com>

	* python/pythontest.py: Enable the spelling test, and also make it
	  check that spellings can be corrected using a writable database
	  before calling flush().

Wed Jun 20 17:33:17 BST 2007  Richard Boulton <richard@lemurconsulting.com>

	* python/pythontest.py: Add a test of the spelling stuff (at the
	  database layer, not the queryparser layer yet).  Currently fails,
	  so has a "return" as the first line until it's fixed.

Wed Jun 20 12:54:23 BST 2007  Olly Betts <olly@survex.com>

	* csharp/Makefile.am: Fix parallel make handling to include
	  xapian_wrap.h.

Wed Jun 20 08:11:50 BST 2007  Richard Boulton <richard@lemurconsulting.com>

	* xapian.i: Add spelling correction methods and constants:
	  Database::get_spelling_suggestion(),
	  WritableDatabase::add_spelling() and remove_spelling(),
	  QueryParser::FLAG_SPELLING_CORRECTION and
	  QueryParser::get_corrected_query_string()

Mon Jun 18 13:54:19 BST 2007  Richard Boulton <richard@lemurconsulting.com>

	* xapian.i: Add the new static methods in NumberValueRangeProcessor
	  for serialising and unserialising doubles to the bindings.

Mon Jun 18 03:27:58 BST 2007  Olly Betts <olly@survex.com>

	* INSTALL: "--with-swig" has been removed, so don't mention it.

Sun Jun 17 09:39:43 BST 2007  Richard Boulton <richard@lemurconsulting.com>

	* configure.ac: Similarly, for PHP, respect a value of
	  PHP_EXTENSION_DIR supplied to configure, and add it to the --help
	  output.
	* INSTALL: Document PHP_EXTENSION_DIR (and tweak documentation for
	  Python equivalent slightly).

Sun Jun 17 09:23:43 BST 2007  Richard Boulton <richard@lemurconsulting.com>

	* configure.ac: Respect the value of PYTHON_LIB supplied to
	  configure; it was listed in the output of ./configure --help, but
	  the value supplied was ignored.
	* HACKING: Document setting PYTHON_LIB as an alternative way to
	  specify the python install location (at configure time instead of
	  make time).

Sat Jun 16 11:06:59 BST 2007  Richard Boulton <richard@lemurconsulting.com>

	* Makefile.am: Pass value of XAPIAN_CONFIG to distcheck, to ensure
	  that it works with uninstalled copies of Xapian.

Thu Jun 14 18:42:11 BST 2007  Richard Boulton <richard@lemurconsulting.com>

	* python/generate-python-exceptions.in: Fix a threading problem:
	  the GIL was not being re-acquired when an exception was thrown
	  before setting the Python exception state.  This was causing
	  various memory corruption symptoms.  Fixed by explicitly calling
	  SWIG_PYTHON_THREAD_END_ALLOW() in the catch() clause (except for
	  directory classes); this is a bit ugly, but I can't see how SWIG
	  could be fixed to do this automatically, since it doesn't know
	  what's going on in the "exception" clause.

Tue Jun 12 02:46:01 BST 2007  Olly Betts <olly@survex.com>

	* python/smoketest.py,python/testsuite.py: Tweak expect_query() to add
	  "Xapian::Query(" and ")" around the expected description.
	* python/smoketest.py: Add test case for OP_VALUE_RANGE query.

Mon Jun 11 03:58:50 BST 2007  Olly Betts <olly@survex.com>

	* NEWS: Improve wording.

Mon Jun 11 03:16:20 BST 2007  Olly Betts <olly@survex.com>

	* NEWS: Probably final update for 1.0.1.

Mon Jun 11 03:08:13 BST 2007  Olly Betts <olly@survex.com>

	* python/docs/examples/: Update to use QueryParser and TermGenerator.

Mon Jun 11 02:23:02 BST 2007  Olly Betts <olly@survex.com>

	* csharp/docs/Makefile.am,csharp/docs/bindings.html,
	  csharp/docs/examples/SimpleExpand.cs: Add SimpleExpand
	  example.

Mon Jun 11 01:23:52 BST 2007  Olly Betts <olly@survex.com>

	* xapian-bindings.spec.in: Use "make install" instead of %makeinstall
	  to avoid doubled %{buildroot} prefix on most files which we then
	  have to work around.

Mon Jun 11 01:11:31 BST 2007  Olly Betts <olly@survex.com>

	* csharp/docs/examples/SimpleIndex.cs,
	  csharp/docs/examples/SimpleSearch.cs: Update to use QueryParser and
	  TermGenerator.
	* csharp/docs/bindings.html: Document explicitly how STEM_SOME, etc
	  are currently wrapped.  Update GetTermName() reference to GetTerm().

Sun Jun 10 22:01:47 BST 2007  Olly Betts <olly@survex.com>

	* configure.ac: Drop automake requirement to 1.8.3 to allow RPM spec
	  file to work on SLES 9.

Sun Jun 10 21:50:28 BST 2007  Olly Betts <olly@survex.com>

	* configure.ac: Bump version to 1.0.1.

Fri Jun 08 20:40:00 BST 2007  Olly Betts <olly@survex.com>

	* ruby/docs/examples/: Update to use TermGenerator and QueryParser
	  classes.

Fri Jun 08 20:10:42 BST 2007  Olly Betts <olly@survex.com>

	* ruby/util.i: Add missing rename for TermGenerator::set_document()
	  so it can be used as "tg.document = doc" in Ruby.

Thu Jun 07 01:06:17 BST 2007  Olly Betts <olly@survex.com>

	* NEWS: Updated.

Thu Jun 07 01:01:05 BST 2007  Olly Betts <olly@survex.com>

	* configure.ac: Note new required SWIG SVN rev.

Thu Jun 07 00:58:08 BST 2007  Olly Betts <olly@survex.com>

	* php/docs/examples/: Fix simpleexpand examples to put up to 5
	  documents in the fake RSet as the comments say, not 4 as the
	  code incorrectly did!
	* php/docs/examples/: Fix exception reporting in PHP5 examples.

Thu Jun 07 00:49:23 BST 2007  Olly Betts <olly@survex.com>

	* tcl8/docs/examples/simpleindex.tcl,
	  tcl8/docs/examples/simplesearch.tcl: Update to use TermGenerator
	  and QueryParser, and to more closely match the new C++ versions.
	* tcl8/docs/examples/simpleexpand.tcl: New example to demonstrate
	  relevance feedback, based on C++ simpleexpand.cc.
	* tcl8/docs/bindings.html: Add link to new simpleexpand.tcl example.

Thu Jun 07 00:05:25 BST 2007  Olly Betts <olly@survex.com>

	* php/docs/examples/: Fix missing "\n" in error message when we're run
	  under a non-CLI version of PHP.

Thu Jun 07 00:02:33 BST 2007  Olly Betts <olly@survex.com>

	* tcl8/runtest.tcl: Fix exit handling to work if the called script
	  exits implicitly.

Thu Jun 07 00:00:17 BST 2007  Olly Betts <olly@survex.com>

	* tcl8/docs/bindings.html: Document how constants are wrapped.

Wed Jun 06 23:47:03 BST 2007  Olly Betts <olly@survex.com>

	* tcl8/runtest.tcl: Enhance to allow calling a script with command
	  line arguments (useful for testing the examples).

Wed Jun 06 22:39:01 BST 2007  Olly Betts <olly@survex.com>

	* configure.ac: Note the SWIG SVN revision currently recommended.

Wed Jun 06 12:34:18 BST 2007  Olly Betts <olly@survex.com>

	* php/docs/examples/: Rewrite examples to closely model the new C++
	  simple examples.

Tue Jun 05 17:23:17 BST 2007  Olly Betts <olly@survex.com>

	* configure.ac: Fix comment typo.

Mon Jun 04 17:48:53 BST 2007  Richard Boulton <richard@lemurconsulting.com>

	* configure.ac,python/Makefile.am,python/util.i: Patch from James
	  Aylett (slightly adapted) to avoid building doccoments.i in
	  maintainer builds with --disable-documentation specified.  In
	  this situation, the generated python bindings won't have the
	  doccomments extracted by doxygen from the xapian headers, but
	  they will compile and work.

Fri Jun 01 12:54:28 BST 2007  Olly Betts <olly@survex.com>

	* xapian.i: Remove "#ifndef SWIGGUILE" around a Query constructor -
	  if anyone revives the guile bindings, they'll probably need to
	  sort this out, but this "fix" certainly isn't correct.

Fri Jun 01 12:53:36 BST 2007  Olly Betts <olly@survex.com>

	* guile/Makefile.am: Fix out-of-date "include".  Use $(SWIG_CXXFLAGS)
	  not @SWIG_CXXFLAGS@.

Fri Jun 01 10:32:40 BST 2007  Olly Betts <olly@survex.com>

	* python/Makefile.am: Generate and install xapian.pyo.

Thu May 31 19:15:58 BST 2007  Olly Betts <olly@survex.com>

	* configure.ac: Relax automake requirement to 1.9.2 to allow RPM
	  building on RHEL 4.

Thu May 31 18:44:55 BST 2007  Olly Betts <olly@survex.com>

	* INSTALL,NEWS,README,configure.ac,java/README: Change "MacOS X" to
	  "Mac OS X".

Thu May 31 17:59:25 BST 2007  Olly Betts <olly@survex.com>

	* java-swig/Makefile.am: Use JAVA_CPPFLAGS so we find jni.h.

Thu May 31 14:52:07 BST 2007  Olly Betts <olly@survex.com>

	* configure.ac: Automatically add an extra "-I" for the
	  linux/solaris/win32 subdirectory which Sun's JDK requires.
	* java/README: Remove note saying that the user may have to do this
	  manually.

Thu May 31 13:11:56 BST 2007  Olly Betts <olly@survex.com>

	* java-swig/Makefile.am: Distribute the generated .java sources.

Thu May 31 12:34:25 BST 2007  Olly Betts <olly@survex.com>

	* configure.ac: Document JAVA_HOME and JDK_HOME in ./configure --help
	  and mark their values as "precious" so they are preserved for when
	  configure is automatically rerun.

Wed May 30 23:54:23 BST 2007  Olly Betts <olly@survex.com>

	* python/smoketest.py: Update uses of the legacy sequence API.
	* python/pythontest.py: The legacy sequence API is only supported for
	  Python 2.3 and later, so don't run tests for it when running under
	  Python 2.2.

Wed May 30 22:27:33 BST 2007  Richard Boulton <richard@lemurconsulting.com>

	* python/pythontest.py,python/smoketest.py: Revert the earlier
	  change to the expected output from testcases which expect
	  exceptions, in line with the new Error.__str__() method.

Wed May 30 22:21:32 BST 2007  Richard Boulton <richard@lemurconsulting.com>

	* python/generate-python-exceptions.in: Override the new default
	  get_description() method in the Python bindings (which is renamed
	  to __str__) with a similar method which doesn't include the type
	  of the error message at the start of the error string.  Python
	  errors are almost always displayed preceded by the type of the
	  error class, so this was causing the type of the error to be
	  repeated in tracebacks and similar reports.

Wed May 30 17:57:34 BST 2007  Olly Betts <olly@survex.com>

	* configure.ac: `configure --help' documented that environmental
	  variable JNI_INCLUDE_DIR was looked at, but in fact its value
	  was read but ignored.  We now use it as the first place to
	  look for jni.h.

Wed May 30 14:52:04 BST 2007  Olly Betts <olly@survex.com>

	* NEWS: Update.  Add in all the standard subheadings.  Fix all
	  the "Xapian-core <version> (<date>):" headings to refer to
	  "Xapian-bindings" instead.

Wed May 30 13:20:13 BST 2007  Richard Boulton <richard@lemurconsulting.com>

	* xapian.i: Wrap new forms of allterms_begin() and allterms_end()
	  which take prefixes.
	* python/extra.i: Add support for prefix-restricted pythonic allterms
	  iterators.
	* python/pythontest.py: Add test for new prefix-restricted allterms
	  iterators.  Update existing allterms text to set the context to
	  useful values.

Tue May 29 09:50:17 BST 2007  Richard Boulton <richard@lemurconsulting.com>

	* python/docs/bindings.html: Update documentation in a couple of
	  places to refer to updated replacements for MSetIterator.

Tue May 29 09:49:41 BST 2007  Richard Boulton <richard@lemurconsulting.com>

	* python/testsuite.py: Change testsuite output to be more
	  vim-friendly (vim should be able to jump to the right lines now).

Sun May 27 16:11:42 BST 2007  Olly Betts <olly@survex.com>

	* python/generate-python-exceptions.in: Remove __str__ method from
	  %extend of Error class, since C++ now provides an
	  Error::get_description() method which is automatically renamed to
	  __str__.
	* python/pythontest.py,python/smoketest.py: New C++
	  Error::get_description() method gives different output to the old
	  Python-specific __str__, so update testcases to match.
	* python/generate-python-exceptions.in: Mark generated file using
	  `@configure_input@'.

Sun May 27 15:31:06 BST 2007  Olly Betts <olly@survex.com>

	* csharp/SmokeTest.cs: Update comment about Portable.NET bug - the bug
	  is fixed in their CVS repo, and the fix should be in their 0.8.2
	  release.

Mon May 21 07:11:12 BST 2007  Olly Betts <olly@survex.com>

	* tcl8/docs/examples/simpleindex.tcl,
	  tcl8/docs/examples/simplesearch.tcl: Need to update to
	  "package require xapian 1.0.0" here too.

Mon May 21 01:51:24 BST 2007  Richard Boulton <richard@lemurconsulting.com>

	* xapian.i: Add Query constructor used to make ValueRange queries,
	  which got missed out of the bindings.

Fri May 18 12:59:55 BST 2007  Richard Boulton <richard@lemurconsulting.com>

	* configure.ac,tcl8/Makefile.am,tcl8/pkgIndex.tcl.in: Generate
	  tcl8/pkgIndex.tcl from a .in file, instead of using a special
	  rule in tcl8/Makefile.am.  Should make the dependencies more
	  robust, and is generally cleaner.

Fri May 18 09:16:14 BST 2007  Richard Boulton <richard@lemurconsulting.com>

	* tcl8/smoketest.tcl: Update tcl smoketest.tcl to require version
	  1.0.0 - it previously required 0.9.6, bug TCLs "package require"
	  command doesn't accept differing major numbers, even if -exact
	  isn't specified.
	* tcl8/Makefile.am: Add dependency on ../config.status to
	  pkgIndex.tcl, so that it gets updated when the version number
	  changes.

Thu May 17 22:27:08 BST 2007  Olly Betts <olly@survex.com>

	* NEWS: Final update before release.

Thu May 17 22:10:42 BST 2007  Richard Boulton <richard@lemurconsulting.com>

	* python/docs/bindings.html: Document iterators, and iterator
	  properties, which have a problem with the lazy evaluation if the
	  iterator has moved before the evaluation happens.  Add a title to
	  the table of equivalents to the old Sequence API.

Thu May 17 21:51:33 BST 2007  Richard Boulton <richard@lemurconsulting.com>

	* NEWS: Update the Python entries.

Thu May 17 19:52:05 BST 2007  Olly Betts <olly@survex.com>

	* NEWS: Sort out the easier Python entries, since Richard seems to
	  have fallen off the net.

Thu May 17 19:11:38 BST 2007  Olly Betts <olly@survex.com>

	* configure.ac: Bump version to 1.0.0.

Thu May 17 17:28:35 BST 2007  Olly Betts <olly@survex.com>

	* NEWS: Update.

Thu May 17 17:25:39 BST 2007  Olly Betts <olly@survex.com>

	* ruby/docs/bindings.html: Remove "beta quality" warning - the Ruby
	  bindings seem as solid as the others and no problems have been
	  reported.
	* ruby/docs/bindings.html: Add section on Unicode support.

Thu May 17 17:25:06 BST 2007  Olly Betts <olly@survex.com>

	* php/docs/bindings.html: Tweak the linked text.

Thu May 17 16:41:19 BST 2007  Olly Betts <olly@survex.com>

	* NEWS: Minor fixes from Jenny's proofreading.

Thu May 17 15:49:14 BST 2007  Olly Betts <olly@survex.com>

	* NEWS: Updated for 1.0.0 except for the Python changes.

Thu May 17 15:48:16 BST 2007  Olly Betts <olly@survex.com>

	* php/smoketest.php: The PHP5 overloading issue was fixed in 0.9.10.1
	  not 0.9.10, so update a comment to reflect this.

Wed May 16 09:21:15 BST 2007  Richard Boulton <richard@lemurconsulting.com>

	* csharp/Makefile.am,xapian.i: Add ValueRangeProcessors to the
	  bindings, and add the OP_VALUE_RANGE query operator.

Tue May 15 17:47:30 BST 2007  Olly Betts <olly@survex.com>

	* README: Tweak wording.
	* csharp/docs/bindings.html: Document Unicode support.

Tue May 15 16:42:32 BST 2007  Olly Betts <olly@survex.com>

	* HACKING,README: Various updates.

Tue May 15 04:58:21 BST 2007  Olly Betts <olly@survex.com>

	* python/docs/bindings.html: Reword "This is being changed to [...]".

Tue May 15 04:41:15 BST 2007  Olly Betts <olly@survex.com>

	* tcl8/docs/bindings.html: Add Unicode section, documenting the issue
	  with ASCII nul.

Tue May 15 04:35:10 BST 2007  Olly Betts <olly@survex.com>

	* php/docs/bindings.html: Add note about Unicode support.

Mon May 14 19:42:06 BST 2007  Richard Boulton <richard@lemurconsulting.com>

	* python/smoketest.py: Fix query tests to match the output of the
	  new query parser.

Mon May 14 16:16:38 BST 2007  Richard Boulton <richard@lemurconsulting.com>

	* python/docs/bindings.html: Fix typo - NFKC is definitely probably
	  the form you want.

Mon May 14 15:34:52 BST 2007  Richard Boulton <richard@lemurconsulting.com>

	* python/pythontest.py,python/smoketest.py: Fix pythontest and
	  smoketest to expect what I think should be the correct output.
	  smoketest still doesn't pass, sadly, because the PARTIAL option
	  isn't fully implemented for the new scheme yet.

Sun May 13 04:55:30 BST 2007  Olly Betts <olly@survex.com>

	* java/org/xapian/XapianJNI.java,tcl8/docs/bindings.html: "writeable"
	  -> "writable".

Sun May 13 04:50:13 BST 2007  Olly Betts <olly@survex.com>

	* python/docs/bindings.html: "agnositc" -> "agnostic", and capitalise
	  "Xapian" for consistency.

Sat May 12 22:04:07 BST 2007  Olly Betts <olly@survex.com>

	* configure.ac: If SWIG has been explicitly specified (in the
	  environment or with `./configure SWIG=xxx') then downgrade the
	  AC_MSG_ERROR() if the version is wrong to a warning.  Also,
	  if no version is read, then say "(you have an unknown version)"
	  rather than "(you have )".

Thu May 10 18:18:32 BST 2007  Richard Boulton <richard@lemurconsulting.com>

	* tcl8/except.i: Fix for change to return type of
	  Error::get_type().

Wed May 09 17:20:25 BST 2007  Olly Betts <olly@survex.com>

	* csharp/Makefile.am: Add TermGenerator.cs to list of generated C#
	  sources.

Wed May 09 16:44:50 BST 2007  Olly Betts <olly@survex.com>

	* java-swig/Makefile.am: Update for TermGenerator class.
	* ./: Update svn:ignore for TermGenerator class and xapian_wrap.stamp.

Tue May 08 19:58:04 BST 2007  Olly Betts <olly@survex.com>

	* configure.ac: Fix incorrect second reference to SWIG SVN revision number
	  needed.  Add comment noting what we need perl for.

Tue May 08 19:56:11 BST 2007  Olly Betts <olly@survex.com>

	* xapian.i: %include <xapian/deprecated.h> rather than assuming things
	  about how it is implemented.

Tue May 08 19:37:53 BST 2007  Olly Betts <olly@survex.com>

	* ruby/util.i: Deine SWIG_NO_EXPORT_ITERATOR_METHODS to suppress
	  SWIG's new iterator support for Ruby which we don't use.

Tue May 08 15:59:02 BST 2007  Olly Betts <olly@survex.com>

	* xapian.i: Tell SWIG about XAPIAN_DEPRECATED() earlier so that it
	  copes with XAPIAN_DEPRECATED() being used in xapian/error.h.

Tue May 08 15:50:21 BST 2007  Olly Betts <olly@survex.com>

	* xapian.i: Removed lingering reference to PYTHON_OLDE.

Mon May 07 11:01:28 BST 2007  Richard Boulton <richard@lemurconsulting.com>

	* csharp/Makefile.am,java-swig/Makefile.am,php/Makefile.am,
	  python/Makefile.am,ruby/Makefile.am: Fix rules with multiple
	  targets to recover from the removal of one or more of the targets
	  without removing the stamp file, as detailed in the automake
	  manual.

Sun May 06 16:03:12 BST 2007  Olly Betts <olly@survex.com>

	* configure.ac: Set version to mythical 0.9.99.

Fri May 04 20:00:30 BST 2007  Richard Boulton <richard@lemurconsulting.com>

	* python/smoketest.py,xapian.i: Add TermGenerator to bindings, and
	  a basic python smoketest (which currently fails, I think due to a
	  bug in the TermGenerator).

Fri Apr 27 09:28:48 BST 2007  Richard Boulton <richard@lemurconsulting.com>

	* xapian.i: Add third overloaded form of parse_query, which allows
	  the "default_prefix" argument to be supplied.

Thu Apr 26 16:48:54 BST 2007  Richard Boulton <richard@lemurconsulting.com>

	* python/extra.i: Change quotes on `start` to make epydoc happy.

Thu Apr 26 15:29:10 BST 2007  Richard Boulton <richard@lemurconsulting.com>

	* python/extra.i: Change termlist iterators which returned items in
	  which only the term could be accessed to return the term directly.
	  May break some old applications, but all the applications I've
	  seen were just calling the internal iterator to get this
	  behaviour anyway, and ignoring the sequence API method.  Now is
	  the only time this can be cleaned up, really.  Allows idioms like
	  ','.join(enq.matching_terms) to work.
	  Also, change MSet.get_hit() to return an MSetItem instead of an
	  MSetIterator: allows all our work on lazy access to be used.  Add
	  deprecated methods to MSetItem to allow code which was expecting
	  an MSetIterator to work (for now).
	* python/pythontest.py: Change tests not to use deprecated
	  features, except in marked sections designed for that purpose.
	  Test out-of-range access to MSets (used to cause a crash).
	  Adjust tests for termlists which return strings.
	* python/smoketest.py: Change reference to deprecated
	  Enquire.get_matching_terms() to Enquire.matching_terms()

Mon Apr 23 23:10:41 BST 2007  Olly Betts <olly@survex.com>

	* python/smoketest.py,xapian.i: Wrap Enquire::INCLUDE_QUERY_TERMS
	  and Enquire::USE_EXACT_TERMFREQ.

Mon Apr 23 20:48:43 BST 2007  Olly Betts <olly@survex.com>

	* xapian.i: Correct out-of-date comment.

Mon Apr 23 17:20:09 BST 2007  Richard Boulton <richard@lemurconsulting.com>

	* python/extra.i: Change code which sets __all__ to non-functional
	  style syntax, because we want to support python 2.2 and 2.3.

Mon Apr 23 15:54:15 BST 2007  Richard Boulton <richard@lemurconsulting.com>

	* python/extra.i: Set __docformat__ and __all__ to make output from
	  "help" and tools like epydoc nicer.  __all__ is set by filtering
	  the symbols returned by dir(), so the value it's set to shouldn't
	  need much maintainance.  Setting __all__ also makes it more
	  reasonable to do "from xapian import *", but that's probably not
	  really a good idea in anything but the simplest script.

Mon Apr 23 13:59:03 BST 2007  Richard Boulton <richard@lemurconsulting.com>

	* python/Makefile.am: Add -threads flag to SWIG command when
	  generating python bindings: threads are used in so many python
	  applications these days that we really need to support them.
	  Hopefully fixes bugs #137.

Mon Apr 23 12:58:41 BST 2007  Richard Boulton <richard@lemurconsulting.com>

	* README: Mention that PHP now builds with MSVC, and remove comment
	  that Python 2.0 and 2.1 could be made to work - it would be quite
	  hard to do now.

Mon Apr 23 12:56:32 BST 2007  Richard Boulton <richard@lemurconsulting.com>

	* python/testsuite.py: Add extra VERBOSE=3 level, which displays
	  the checks which were performed, even if they passed.  Very
	  useful for debugging code which unexpectedly segfaults.

Mon Apr 23 11:34:47 BST 2007  Richard Boulton <richard@lemurconsulting.com>

	* python/pythontest.py: Test exception which is thrown by a
	  termlist from a freshly created document if the term frequency
	  information is requested.

Mon Apr 23 10:56:23 BST 2007  Richard Boulton <richard@lemurconsulting.com>

	* python/extra.i: Change skip_to() methods to return item skipped
	  to, and fix several bugs in them.
	* python/pythontest.py: Test skip_to() for termlists and posting
	  lists.

Mon Apr 23 09:54:45 BST 2007  Richard Boulton <richard@lemurconsulting.com>

	* python/extra.i: Fix documentation comments for TermListItem and
	  improve code documentation.  Implement support for lazy
	  evaluation with posting lists.
	* python/pythontest.py: Test legacy sequence API for termlists, and
	  fix small bug in test for document termlists (was passing, but
	  not testing what it was meant to).  Add new test for posting
	  lists.

Sun Apr 22 21:14:46 BST 2007  Richard Boulton <richard@lemurconsulting.com>

	* python/extra.i: Add documentation comments for position
	  iterators and value iterators.  Make value iterators return items
	  with attributes, rather than arrays (using _SequenceMixIn to
	  provide legacy interface, as for other iterators).
	* python/pythontest.py: Add tests for value and position iterators.

Sun Apr 22 19:24:32 BST 2007  Richard Boulton <richard@lemurconsulting.com>

	* csharp/Makefile.am,php/Makefile.am,python/Makefile.am,
	  ruby/Makefile.am: Add xapian_wrap.stamp files to CLEANFILES when
	  in maintainer mode.

Sun Apr 22 17:50:00 BST 2007  Richard Boulton <richard@lemurconsulting.com>

	* python/pythontest.py: Correct stoplist test to expect correct
	  value.

Sun Apr 22 00:13:56 BST 2007  Richard Boulton <richard@lemurconsulting.com>

	* python/extra.i: Add documentation comments for queryparser
	  stoplist and unstemlist.
	* python/pythontest.py: Add tests of stoplist and unstemlist
	  iterators.

Sat Apr 21 20:30:32 BST 2007  Olly Betts <olly@survex.com>

	* configure.ac: We require automake 1.9.5 for xapian-core, so require
	  it here too for consistency.  Turn on automake -Wportability option.

Sat Apr 21 11:30:26 BST 2007  Richard Boulton <richard@lemurconsulting.com>

	* python/extra.i: Change term iterators so that they can handle
	  WDF and term frequency information either lazily or eagerly.
	  Always handle positionlist information lazily.  Return an error
	  if the iterator has already moved on when a lazily accessed piece
	  of information is requested.  Set access to lazy or eager (or no
	  access) for each item for each type of termlist iterator which
	  can be returned, and document this in the documentation comments.
	  This may impact some users of the legacy sequence API, but is
	  likely to work for typical and reasonable usages of the API.
	  Still needs to be documented in the python binding documentation
	  file.
	* python/pythontest.py: Add tests for term iterators returned by
	  matching terms, Query objects, alltermlists on databases,
	  termlists on database, documents returned from databases, and
	  newly created documents.

Fri Apr 20 15:07:03 BST 2007  Olly Betts <olly@survex.com>

	* csharp/SmokeTest.cs,csharp/docs/bindings.html,
	  java/native/Enquire.cc,xapian.i: Update for change of return type of
	  MatchDecider::operator() and ExpandDecider::operator().  The only
	  change visible in a wrapped language is in C# where the return type
	  also changes from `int' to `bool'.
	* xapian.i: Where directors are supported, also wrap the alternative
	  form of Enquire::get_eset() which doesn't take the flags or k
	  parameters.
	* java-swig/util.i: Rename MatchDecider::operator() and
	  ExpandDecider::operator() to `accept' in Java to match the JNI
	  bindings.
	* java-swig/SmokeTest.java: Uncomment some more of the code which
	  now works.

Fri Apr 20 10:48:36 BST 2007  Richard Boulton <richard@lemurconsulting.com>

	* csharp/,ruby/: Ignore generated *.stamp files.

Fri Apr 20 10:46:10 BST 2007  Richard Boulton <richard@lemurconsulting.com>

	* csharp/Makefile.am,java-swig/Makefile.am,php/Makefile.am,
	  python/Makefile.am,ruby/Makefile.am: Add intermediate targets in
	  all cases where swig generates multiple output files.

Fri Apr 20 10:37:11 BST 2007  Richard Boulton <richard@lemurconsulting.com>

	* python/Makefile.am: Add intermediate target when running swig, in
	  line with comment recently added to xapian-core/HACKING regarding
	  rules with multiple targets.

Fri Apr 20 00:30:16 BST 2007  Olly Betts <olly@survex.com>

	* java-swig/util.i: Sort out typemap for the "Query from operator
	  and array of Query objects" constructor.
	* java-swig/Makefile.am: Delete the "extra" .class files upon
	  "make clean".  Query$1.class seems to be useless, so don't
	  include it in the .jar.  Use perl to insert a call to load the JNI
	  library automatically before we try to use it since SWIG doesn't
	  seem to do this for us.  Now "make check" passes, but with lots
	  commented out still.

Fri Apr 20 00:16:17 BST 2007  Olly Betts <olly@survex.com>

	* python/Makefile.am: Don't assume Perl is `perl' - use `$(PERL)'
	  instead.

Thu Apr 19 22:37:05 BST 2007  Olly Betts <olly@survex.com>

	* java-swig/util.i: Rename get_description() methods to toString()
	  in Java.

Thu Apr 19 22:34:59 BST 2007  Olly Betts <olly@survex.com>

	* java-swig/Makefile.am: Fix bogus line-break in CLEANFILES.
	  Add xapian_wrap.h to BUILT_SOURCES and swig running rule.

Thu Apr 19 22:34:28 BST 2007  Olly Betts <olly@survex.com>

	* xapian.i: Query::get_description() is actually const.

Thu Apr 19 18:20:59 BST 2007  Olly Betts <olly@survex.com>

	* java-swig/Makefile.am: Handle the extra .class files generated by
	  nested classes.

Thu Apr 19 14:45:19 BST 2007  Olly Betts <olly@survex.com>

	* Makefile.am,configure.ac,java-swig/,xapian.i: First cut of Java
	  bindings built using SWIG.  Numerous things aren't wrapped in
	  a compatible way (not sure if we can sensibly be 100% compatible
	  anyway though) and 'make check' fails to run, but this has
	  reached the stage where version control is needed.

Thu Apr 19 00:41:25 BST 2007  Olly Betts <olly@survex.com>

	* ruby/docs/bindings.html: Note that C++ operator() becomes
	  call in Ruby.

Wed Apr 18 23:35:52 BST 2007  Olly Betts <olly@survex.com>

	* ruby/util.i: Remove '%ignore' for deprecated methods we've now
	  removed.

Wed Apr 18 23:32:35 BST 2007  Richard Boulton <richard@lemurconsulting.com>

	* python/extra.i,python/pythontest.py: Fix legacy sequence API for
	  eset items.

Wed Apr 18 23:31:39 BST 2007  Olly Betts <olly@survex.com>

	* csharp/Makefile.am,java/org/xapian/Enquire.java,
	  java/org/xapian/XapianJNI.java,ruby/util.i,xapian.i:
	  Update for removal of Enquire::set_bias().

Wed Apr 18 17:09:22 BST 2007  Olly Betts <olly@survex.com>

	* guile/util.i,python/extra.i,python/util.i,ruby/util.i,tcl8/except.i,
	  tcl8/util.i: Sort out vim magic comments for all .i files.

Wed Apr 18 16:41:37 BST 2007  Olly Betts <olly@survex.com>

	* python/: svn:ignore doccomments.i.

Wed Apr 18 16:18:45 BST 2007  Olly Betts <olly@survex.com>

	* csharp/util.i,generic/except.i: Move C# specific exception stuff
	  into C# specific file.i.
	* csharp/util.i: Add vim magic to use C++ highlighting (not perfect as
	  this file also contains C# code, but better than vim's default for a
	  .i files).

Wed Apr 18 15:54:29 BST 2007  Olly Betts <olly@survex.com>

	* python/util.i: Use %inline to avoid duplicating MSET_DID, etc.  Set
	  C++ syntax for vim.

Wed Apr 18 15:37:20 BST 2007  Richard Boulton <richard@lemurconsulting.com>

	* python/doxy2swig.py.in: Fix issue with output from newer version
	  of Doxygen which puts <ref/> nodes inside <parametername/> nodes.

Wed Apr 18 02:34:53 BST 2007  Richard Boulton <richard@lemurconsulting.com>

	* python/extra.i: Improve various documentation comments.  Allow
	  _SequenceMixIn to have default values for some parameters,
	  instead of doing a lookup, to allow termlists and posting lists
	  to return the fake values returned by the old sequence API.  Add
	  termlist iterators, and link them into the Enquire.matching_terms
	  method.
	* python/pythontest.py: Add a check that xapian exceptions have
	  Exception as a base class.  Also, add a test of the new
	  Enquire.matching_terms term iterators.

Wed Apr 18 02:12:31 BST 2007  Richard Boulton <richard@lemurconsulting.com>

	* README: Add comment about using gmcs and mcs.

Wed Apr 18 02:01:43 BST 2007  Olly Betts <olly@survex.com>

	* configure.ac: Prefer gmcs to mcs when looking for a C# compiler
	  since gmcs is the newer compiler targetting the 2.0 runtime.

Wed Apr 18 01:12:39 BST 2007  Olly Betts <olly@survex.com>

	* csharp/util.i: Remove renaming exception for get_term - the
	  automatic naming will handle that correctly.

Wed Apr 18 00:29:57 BST 2007  Olly Betts <olly@survex.com>

	* java/native/Enquire.cc,java/native/Stem.cc: Update to use new
	  C++ replacements for deprecated methods.  The Java wrappers
	  still provide the old deprecated names for now though.
	* ruby/smoketest.rb: For now, use @stem.call("foo").
	* ruby/util.i,xapian.i: Remove wrappers for deprecated methods and
	  functions.

Wed Apr 18 00:15:40 BST 2007  Olly Betts <olly@survex.com>

	* python/Makefile.am: Need to distribute testsuite.py.

Tue Apr 17 23:23:44 BST 2007  Richard Boulton <richard@lemurconsulting.com>

	* python/util.i: add __str__ methods as aliases for the
	  get_description() methods, and deprecate the get_description()
	  methods.

Tue Apr 17 22:41:40 BST 2007  Olly Betts <olly@survex.com>

	* python/docs/examples/simpleexpand.py: Replace use of deprecated
	  RSet::is_empty() with RSet::empty().

Tue Apr 17 21:02:52 BST 2007  Olly Betts <olly@survex.com>

	* php/util.i,xapian.i: We need to keep is_empty() for PHP as empty()
	  clashes with a reserved word!  Refactor to use %rename in php/util.i
	  instead of %ignore on empty() and a special is_empty() wrapper in
	  xapian.i.
	* php/docs/bindings.html: Document renaming of empty() to
	  is_empty() and clone() to clone_object().

Tue Apr 17 19:57:03 BST 2007  Olly Betts <olly@survex.com>

	* configure.ac: Fix comment typo.

Tue Apr 17 19:20:42 BST 2007  Richard Boulton <richard@lemurconsulting.com>

	* csharp/Makefile.am: Add Flint.cs to list of generated files, so
	  it gets cleaned and added to dist.

Tue Apr 17 16:34:27 BST 2007  Olly Betts <olly@survex.com>

	* ruby/xapian.rb: Don't read termfreq in safe wrapper for
	  Document::termlist_begin().  Don't read wdf in safe wrapper
	  for Database::allterms_begin().  Fixes bug#133.

Tue Apr 17 14:51:10 BST 2007  Richard Boulton <richard@lemurconsulting.com>

	* csharp/SmokeTest.cs,csharp/docs/examples/SimpleIndex.cs,
	  csharp/docs/examples/SimpleSearch.cs: Change references to
	  stem.StemWord() to stem.Apply()

Tue Apr 17 14:30:10 BST 2007  Richard Boulton <richard@lemurconsulting.com>

	* php/docs/examples/,php/smoketest.php,
	  tcl8/docs/examples/simpleindex.tcl,
	  tcl8/docs/examples/simplesearch.tcl,tcl8/smoketest.tcl:
	  Replace references to deprecated stem.stem_word() with stem.apply()

Tue Apr 17 10:14:01 BST 2007  Richard Boulton <richard@lemurconsulting.com>

	* python/docs/examples/,python/smoketest.py: Change references to
	  stem.stem_word() to stem()

Tue Apr 17 08:57:23 BST 2007  Richard Boulton <richard@lemurconsulting.com>

	* python/testsuite.py: Run tests in predicatable order, by sorting
	  the list of tests if it's supplied as a dictionary.

Mon Apr 16 18:35:36 BST 2007  Richard Boulton <richard@lemurconsulting.com>

	* python/docs/bindings.html,python/docs/examples/simpleexpand.py:
	  Document ESetIterator::get_term() instead of
	  ESetIterator::get_termname()

Mon Apr 16 18:32:37 BST 2007  Richard Boulton <richard@lemurconsulting.com>

	* csharp/util.i,php/docs/examples/simpleexpand.php4,
	  php/docs/examples/simpleexpand.php5: Change to use get_term()
	  instead of get_termname().
	* php/docs/bindings.html,ruby/docs/bindings.html,
	  tcl8/docs/bindings.html: Document ESetIterator::get_term()
	  instead of ESetIterator::get_termname()

Mon Apr 16 18:27:39 BST 2007  Richard Boulton <richard@lemurconsulting.com>

	* xapian.i: Add ESetIterator::get_term() as alias for now
	  ESetIterator::get_termname(), and mark the old get_termname as
	  deprecated.  Tidy up all comments about deprecated functions,
	  giving the version they were deprecated in.

Mon Apr 16 11:16:48 BST 2007  Richard Boulton <richard@lemurconsulting.com>

	* python/extra.i,python/pythontest.py: Add nicer ESet iterators,
	  and tests for them.

Mon Apr 16 01:08:30 BST 2007  Richard Boulton <richard@lemurconsulting.com>

	* python/extra.i,python/pythontest.py,xapian.i: Add access to the
	  collapse_key() method of mset iterators.  Add it to the new-style
	  python MSet iterator, and test it.  Add documentation strings for
	  describing the python MSetItem properties and attributes.

Mon Apr 16 00:23:20 BST 2007  Richard Boulton <richard@lemurconsulting.com>

	* python/extra.i: Rework MSet iterators: they now return an
	  MSetItem object instead of a sequence. The sequence API is
	  emulated with a _SequenceMixIn baseclass. The MSetItem object
	  allows access to all the properties returned in the list
	  previously returned, and also allows access to the collapse_count
	  property.  In addition, it evaluates the document property
	  lazily, so no work is done if we don't actually want to read it.
	  Also, add support for __getitem__ on MSet items to access items
	  in the MSet in a more pythonic way, and implement the other
	  sequence methods "__len__" and "__contains__".
	* python/: Ignore some generated files.
	* python/Makefile.am: Add pythontest.py and extracomments.py
	* python/pythontest.py: New testsuite for Python-specific code.

Mon Apr 16 00:19:16 BST 2007  Richard Boulton <richard@lemurconsulting.com>

	* python/doxy2swig.py.in: Don't add information about C++ includes
	  to docstrings - not useful to anyone.
	* python/extracomments.i: Add a new file to hold docstrings which
	  override the automatically generated ones, or fill in gaps.  There
	  are going to be quite a few of these eventually, so best to keep
	  thee separate from the other code from the start.
	* python/util.i: Include extracomments.i

Mon Apr 16 00:14:31 BST 2007  Richard Boulton <richard@lemurconsulting.com>

	* python/testsuite.py: Enhance and refactor the testsuite - it now
	  supports the same environment variables that the C++ testsuite
	  does, uses a little colour to highlight successes and failures,
	  and has different levels of verbosity.  In line with the C++
	  testsuite, it is not verbose by default, but it does display a
	  message describing how to turn the verbosity up.
	* python/docs/bindings.html: Document the test suite a little, fix
	  a typo, and mention the work in progress on the iterators.  (Will
	  need more detailed revision once the work is completed.)

Sun Apr 15 23:31:41 BST 2007  Richard Boulton <richard@lemurconsulting.com>

	* python/doxy2swig.py.in: For methods, if there is a
	  briefdescription node, output it first so that the short summary
	  describes the purpose of the method, rather than being the C++
	  signature.

Sun Apr 15 18:09:14 BST 2007  Richard Boulton <richard@lemurconsulting.com>

	* python/smoketest.py,python/testsuite.py: Enhance testsuite to
	  allow multiple test functions, and to format output similarly to
	  C++ testsuite (including ANSI colour on output devices which
	  support it).  Colours can be disabled explicitly using
	  XAPIAN_TESTSUITE_OUTPUT=plain, and verbose output can be turned
	  on by setting VERBOSE=1.

Sun Apr 15 00:21:30 BST 2007  Richard Boulton <richard@lemurconsulting.com>

	* python/extra.i: Change to using new-style classes for pure python
	  code, since we're depending on python >= 2.2 now.

Sun Apr 15 00:13:28 BST 2007  Richard Boulton <richard@lemurconsulting.com>

	* python/smoketest.py,python/testsuite.py: Refactor code for
	  running the python tests into a separate file, so it can be used
	  for a separate set of python-specific tests.

Fri Apr 13 16:30:56 BST 2007  Richard Boulton <richard@lemurconsulting.com>

	* python/doxy2swig.py.in: Add script to generate doccomments.i file
	  from XML output of doxygen.  Adds much useful documentation to
	  the python bindings (it's still quite messy, but much better than
	  nothing).  Unfortunately, a bug in SWIG means that not all the
	  documentation is visible - I've put a patch at
	  http://sf.net/tracker/index.php?func=detail&aid=1700146&group_id=1645&atid=301645
	* python/util.i: Include generated doccomments.i file.
	* configure.ac: Add rules to generate python/doxy2swig.
	* python/Makefile.am: Rules to generate and depend on doccomments.i

Fri Apr 13 13:40:03 BST 2007  Olly Betts <olly@survex.com>

	* python/extra.i: Only read wdf for termlists which actually support
	  it.  This was failing for alltermslist in a debug build, and now
	  fails with InvalidOperationError in all builds.

Thu Apr 12 17:56:05 BST 2007  Richard Boulton <richard@lemurconsulting.com>

	* xapian.i: Parse the visibility support header file, so we don't
	  get errors when we %include other xapian headers.  Fixes error
	  reported by python/except.i, which has a line saying
	  %include "xapian/error.h"

Wed Apr 11 13:42:56 BST 2007  Richard Boulton <richard@lemurconsulting.com>

	* python/smoketest.py: Add the custom test failure messages back,
	  and revert changes to tests which I made (which will be going
	  into a custom python-specific test file in time).  When a test
	  fails, display context of the test failure together with the
	  Xapian version and platform information.

Wed Apr 11 10:30:46 BST 2007  Richard Boulton <richard@lemurconsulting.com>

	* python/smoketest.py: Replace cut-and-pasted test checking code
	  with functions, to simplify tests.

Tue Apr 10 20:10:31 BST 2007  Richard Boulton <richard@lemurconsulting.com>

	* python/smoketest.py: Remove check for version Python version 2.2
	  before running iterator tests - we no longer support earlier
	  versions of Python.

Sun Apr 08 19:11:05 BST 2007  Olly Betts <olly@survex.com>

	* python/docs/bindings.html: Python 2.2 is the minimum required
	  version so remove "Provided you're using Python 2.2 or newer".

Thu Apr 05 10:38:37 BST 2007  Olly Betts <olly@survex.com>

	* php/util.i: Avoid undefined behaviour in get_matching_terms().
	  This fixes the problem reported by Daniel Ménard under MSVC.

Wed Apr 04 13:30:11 BST 2007  Olly Betts <olly@survex.com>

	* configure.ac: Look for jni.h in $JAVA_HOME/include and
	  $JDK_HOME/include if the respective variables are set.

Wed Apr 04 13:07:12 BST 2007  Olly Betts <olly@survex.com>

	* configure.ac: When passing $SWIG, $PERL, etc to AC_PATH_PROGS
	  quote them to avoid splitting at spaces (paths with spaces still
	  won't work here, but at least you should now be able to pass
	  SWIG='swig -fakeversion 1.3.32' or similar (only do this if you're
	  happy to accept the consequences in this particular case!)  Also
	  if the user specifies a program which doesn't exist (e.g.
	  PYTHON=/opt/bin/ptyhon) don't autoprobe after failing to find it
	  (this still happens in a few cases, but the easy ones should now
	  be fixed).

Wed Apr 04 11:19:03 BST 2007  Olly Betts <olly@survex.com>

	* configure.ac: Bump version to 0.9.10.1 so snapshots don't look older
	  than releases.  Note that SWIG SVN rev >= 9670 is now required for
	  the PHP5 ZTS MSHUTDOWN fix.

Wed Apr 04 10:31:34 BST 2007  Olly Betts <olly@survex.com>

	* php/util.i: Revert last change - I'm fixing this in SWIG and calling
	  ts_free_id twice is likely to be a bad idea.

Wed Apr 04 10:21:37 BST 2007  Richard Boulton <richard@lemurconsulting.com>

	* php/util.i: Add %mshutdown section to allow cleanup properly for
	  windows builds (or other builds with ZTS).

Wed Apr 04 07:33:53 BST 2007  Olly Betts <olly@survex.com>

	* INSTALL: Add details for how to install Ruby bindings in your home
	  directory.

Wed Apr 04 07:31:37 BST 2007  Olly Betts <olly@survex.com>

	* ./,csharp/,ruby/,java/,php/,guile/,tcl8/,generic/: svn:ignore all
	  vim swapfiles.

Wed Apr 04 07:29:08 BST 2007  Olly Betts <olly@survex.com>

	* xapian.i: Add vim magic comment at the end to get sane syntax
	  highlighting automatically.

Wed Apr 04 07:24:48 BST 2007  Olly Betts <olly@survex.com>

	* generic/except.i: Fix pathname in first comment.  Dug through
	  the SVN history to reveal who has actually worked on this code
	  so updated the (C) lines.

Wed Apr 04 06:45:44 BST 2007  Olly Betts <olly@survex.com>

	* python/: Oops, it's "except.i" not "exceptions.i".

Wed Apr 04 06:42:27 BST 2007  Olly Betts <olly@survex.com>

	* python/: svn:ignore exceptions.i and all vim swapfiles (not just the
	  first for a given files).

Tue Apr 03 17:52:54 BST 2007  Richard Boulton <richard@lemurconsulting.com>

	* python/util.i: Add typemap to allow strings to be returned by
	  implementations of director methods which expect strings:
	  currently this is only the get_description() method of a Stopper
	  subclass, which is never actually called by C++, but this might
	  be more generally useful in future, and covers the last point
	  where Python strings can get passed to C++.
	* python/smoketest.py: Add some tests that the stoppers work as
	  expected.

Tue Apr 03 13:54:16 BST 2007  Richard Boulton <richard@lemurconsulting.com>

	* python/util.i: Add typemap for checking string type in overloaded
	  functions, allowing unicode strings to be passed to binary Query
	  constructor.  Also add "freearg" typemap corresponding to the
	  "in" typemap for string references, which doesn't change the
	  output code but might make us more robust against future changes
	  in the SWIG library.
	* python/smoketest.py: Test binary Query constructor with unicode
	  strings.

Tue Apr 03 10:40:51 BST 2007  Richard Boulton <richard@lemurconsulting.com>

	* python/util.i:  Add some (fairly nasty) typedefs which handle
	  almost all cases where a string object is supplied to an API
	  function, and make them convert unicode strings to UTF-8 encoded
	  simple strings automatically.  There are three places left in the
	  API which aren't covered by these typedefs, and will require
	  individual handling.  The typedefs are largely the same as the
	  built-in typedefs for string handling, but point to a different
	  wrapper function which performs the unicode conversion before
	  calling the normal string-to-ptr conversion.  Sadly, I can't see
	  any way to modify the built-in typedefs for string handling
	  without reproducing them as I have here, but if it is possible to
	  just cause them to point at a different string-to-ptr routine,
	  that would be desirable.
	* python/smoketest.py: Add tests for some of the functions which
	  should accept unicode strings.
	* python/docs/bindings.html: Document how unicode handling is
	  intended to work.  Also document how to normalise unicode strings
	  with the unicodedata module to make them ready to pass to Xapian.

Tue Apr 03 05:19:52 BST 2007  Olly Betts <olly@survex.com>

	* xapian.i: Replace Xapian::Stem with "%include <xapian/stem.h>" and
	  suitable %ignore directives.  The generated code for all bindings
	  is unchanged except for minor changes due to the old xapian.i
	  failing to declare Stem::stem_word as "const".

Mon Apr 02 14:50:05 BST 2007  Richard Boulton <richard@lemurconsulting.com>

	* python/util.i: Convert unicode strings to
	  UTF-8 strings in handler for strings in the sequence supplied to
	  a Query constructor.
	* python/smoketest.py: Refactor repeated code which checks that a
	  query description is as expected into a function, and add some
	  checks of query constructors using unicode strings.
	* python/generate-python-exceptions.in: Add a catch clause for
	  exceptions raised by the standard library.

Sun Apr 01 23:05:10 BST 2007  Olly Betts <olly@survex.com>

	* xapian.i: Update SimpleStopper::add() parameter type.

Sat Mar 31 13:28:03 BST 2007  Richard Boulton <richard@lemurconsulting.com>

	* python/docs/bindings.html: Update documentation on exception
	  handling.

Sat Mar 31 11:47:14 BST 2007  Richard Boulton <richard@lemurconsulting.com>

	* python/Makefile.am: Postprocess the generated python file
	  "modern/xapian.py" to make the Error class inherit from the
	  standard Exception class, so that scripts can catch all
	  exceptions which are sensible to catch using the standard idioms.
	  Use perl rather than sed for this processing so that we can use
	  exactly the same rule in the windows build system.

Tue Mar 27 21:40:22 BST 2007  Olly Betts <olly@survex.com>

	* configure.ac: datarootdir is new in 2.60 too, so use datadir when
	  setting docdir for 2.59.

Tue Mar 27 21:36:10 BST 2007  Olly Betts <olly@survex.com>

	* python: svn:ignore generate-python-exceptions.

Tue Mar 27 21:34:05 BST 2007  Olly Betts <olly@survex.com>

	* configure.ac: Ensure docdir is set for compatibility with autoconf
	  2.59.
	* csharp/docs/Makefile.am,php/docs/Makefile.am,
	  python/docs/Makefile.am,ruby/docs/Makefile.am,tcl8/docs/Makefile.am:
	  Install docs and examples below $(docdir).

Sat Mar 24 02:19:50 GMT 2007  Olly Betts <olly@survex.com>

	* xapian.i: Only wrap methods (or overloaded forms of methods) which
	  take MatchDecider or ExpandDecider for languages where SWIG supports
	  directors.

Sat Mar 24 02:19:13 GMT 2007  Olly Betts <olly@survex.com>

	* csharp/Makefile.am: Update list of generated .cs files now
	  ExpandDecider is wrapped.

Sat Mar 24 00:36:26 GMT 2007  Olly Betts <olly@survex.com>

	* python/smoketest.py,xapian.i: Wrap ExpandDecider for languages where
	  SWIG supports directors (patch from William R Sowerbutts).

Sat Mar 24 00:02:36 GMT 2007  Olly Betts <olly@survex.com>

	* python/docs/examples/simpleexpand.py: Print the document weight as
	  a floating point value, not an integer.

Fri Mar 23 23:53:10 GMT 2007  Olly Betts <olly@survex.com>

	* Forwardport change from branches/0.9:
	* configure.ac: Require unreleased SWIG 1.3.32 (SVN rev 9651) for
	  bootstrapping.

Thu Mar 22 01:28:48 GMT 2007  Olly Betts <olly@survex.com>

	* configure.ac: Eliminate libtool probe code for f77, gcj, and rc
	  which speeds up configure and knocks 28% off its size.

Tue Mar 20 19:00:13 GMT 2007  Olly Betts <olly@survex.com>

	* php/docs/bindings.html: Add note that PHP examples are written for
	  CLI version of PHP, but that the bindings work with any version.
	* php/docs/examples/: Add check to all PHP examples that they are
	  being run under a CLI version of PHP.

Fri Mar 09 14:14:47 GMT 2007  Richard Boulton <richard@lemurconsulting.com>

	* swig/xapian.i,xapian.i: Move swig/xapian.i back to top level.
	  Olly prefers it here, and I don't really mind.
	* swig/defaults/except.i,generic/except.i: Move file.
	* swig/Makefile.mk,generic/generic.mk: Move file, and point to
	  new locations of source files.
	* csharp/Makefile.am,ruby/Makefile.am,python/Makefile.am,
	  php/Makefile.am,tcl8/Makefile.am: Include generic/generic.mk
	  instead of swig/Makefile.mk
	* configure.ac: Look for xapian.i, not swig/xapian.i, in
	  AC_CONFIG_SRCDIR
	* Makefile.am: Point to new locations of files.

Fri Mar 09 13:07:41 GMT 2007  Richard Boulton <richard@lemurconsulting.com>

	* python/generate-python-exceptions.in: New file - generates a
	  python/except.i file from the exception_data.pm file in
	  xapian-core.  Only use in maintainer mode - requires the
	  xapian-core module to exist in the same directory as the
	  xapian-bindings module (eg, as would happen in a SVN checkout).
	  This file changes the handling of xapian exceptions in the Python
	  bindings - they are now translated into Python exception classes
	  in a hierarchy matching that of the C++ exception hierarchy.
	* configure.ac: Require perl in maintainer mode, and add rules to
	  generate python/generate-python-exceptions
	* python/Makefile.am: Add except.i to distribution, and add rules
	  to generate and use it in maintainer mode.
	* python/smoketest.py: Change tests to expect xapian.Error
	  subclasses.

Fri Mar 09 12:53:54 GMT 2007  Richard Boulton <richard@lemurconsulting.com>

	* tcl8/except.i: Tweak to add the license statement back into
	  generated xapian_wrap.cc.  Not sure if this is really desirable,
	  but it's consistent with the earlier behaviour (and with what
	  happens to other license statements from *.i files).

Fri Mar 09 03:15:36 GMT 2007  Olly Betts <olly@survex.com>

	* csharp/util.i: Eliminate duplicated SWIG directive
	  "%rename("GetValueNo") get_valueno;"

Wed Mar 07 22:33:52 GMT 2007  Richard Boulton <richard@lemurconsulting.com>

	* php/except.i,swig/defaults/except.i: Split the PHP exception
	  handling into a new file, since almost half the original file was
	  conditionally compiled for PHP.
	* php/Makefile.am: Add php/except.i to dist and dependencies.

Wed Mar 07 21:49:52 GMT 2007  Richard Boulton <richard@lemurconsulting.com>

	* tcl/except.i: New file, overriding swig/defaults/except.i for tcl.
	* tcl/util.i: Remove exception handling stuff - moved to except.i.
	  No longer sets XAPIAN_EXCEPTION_HANDLER - presence of except.i has
	  similar effect.
	* tcl/Makefile.am: Add except.i to dist and dependencies.
	* swig/defaults/except.i: Remove checking of XAPIAN_EXCEPTION_HANDLER:
	  no longer needed.  Also, tweak comments (add licence and copyright;
	  copyright is just copied from xapian.i, which this file was split
	  from, and may thus claim copyright for people who never worked on
	  this exact code).  Also, fix whitespace.

Wed Mar 07 16:35:13 GMT 2007  Richard Boulton <richard@lemurconsulting.com>

	* Makefile.am: Add swig/defaults/except.i to EXTRA_DIST.
	* swig/Makefile.mk: Add swig/defaults/except.i to SWIG_sources, and
	  add swig/defaults/ to SWIG_includes, after language specific
	  path entry (so language specific except.i files can be created to
	  override the contents of swig/defaults/except.i).
	* swig/xapian.i,swig/defaults/except.i: Move the exception handling
	  code out of swig/xapian.i and into swig/defaults/except.i

Wed Mar 07 16:16:54 GMT 2007  Richard Boulton <richard@lemurconsulting.com>

	* xapian.i,swig/xapian.i: Move swig source file to a subdirectory,
	  in preparation for splitting the language dependent stuff out.
	  This commit shouldn't change the result of running swig.
	* swig/Makefile.mk: New makefile fragment, included by each
	  language-specific SWIG-using Makefile.am, which defines the paths
	  and flags to use when running SWIG.  Also contains the
	  MACOSX_DEPLOYMENT_TARGET stuff which was previously replicated in
	  each SWIG-using Makefile.am
	* csharp/Makefile.am,ruby/Makefile.am,python/Makefile.am,
	  php/Makefile.am,guile/Makefile.am,tcl8/Makefile.am: Include
	  swig/Makefile.mk to get the path to the language independent swig
	  sources, and standard paths and flags to supply to SWIG.  Update
	  dependencies and rules for generating the xapian_wrap.cc files to
	  use the values from swig/Makefile.mk.  Remove the
	  MACOSX_DEPLOYMENT_TARGET stuff (now in swig/Makefile.mk).
	* configure.ac: Reference swig/xapian.i from AC_CONFIG_SRCDIR
	  instead of xapian.i
	* Makefile.am: Reference swig/xapian.i in EXTRA_DIST
	  instead of xapian.i

Tue Mar 06 01:56:36 GMT 2007  Olly Betts <olly@survex.com>

	* configure.ac: Bump version number to 0.9.10 so that snapshots don't
	  look older than releases.

Tue Mar 06 01:54:00 GMT 2007  Olly Betts <olly@survex.com>

	* configure.ac: Make the version check against the xapian-core version
	  a warning not an error, and move it later on so it's harder for the
	  user to miss.  If you know what you're doing, it might be a useful
	  thing to want to do.

Sat Mar 03 04:23:26 GMT 2007  Olly Betts <olly@survex.com>

	* php/docs/Makefile.am,php/docs/bindings.html,php/docs/examples/:
	  Update the documentation and examples to fix out-of-date information
	  and document the differences between the PHP4 and PHP5 wrappers.
	* php/docs/example/simpleexpand.php4,
	  php/docs/example/simpleexpand.php5: Add versions of simpleexpand.

Sat Mar 03 04:17:07 GMT 2007  Olly Betts <olly@survex.com>

	* configure.ac: Fix handling of `$PHP_CONFIG --php-binary` - if it's
	  not supported, we get a usage message on stdout which we don't want
	  to try as a potential PHP interpreter!

Sat Mar 03 03:34:12 GMT 2007  Olly Betts <olly@survex.com>

	* xapian.i: Don't hardcode the current literal numeric values
	  for DB_CREATE_OR_OPEN, etc.
	* xapian.i: For PHP4, additionally define Xapian_DB_CREATE_OR_OPEN
	  which will be the recommended name to use.

Sat Mar 03 03:32:05 GMT 2007  Olly Betts <olly@survex.com>

	* php/smoketest.php: Add a testcase for the "SWIG didn't generate
	  correct dispatch code in the wrapper in some cases" bug which
	  I've just fixed.

Sat Mar 03 03:29:56 GMT 2007  Olly Betts <olly@survex.com>

	* php/smoketest5.php: Add the Error class name to differentiate the
	  two previously identical error messages.

Fri Mar 02 20:09:55 GMT 2007  Olly Betts <olly@survex.com>

	* csharp/Makefile.am: Remove Muscat36.cs.

Fri Mar 02 19:49:12 GMT 2007  Olly Betts <olly@survex.com>

	* configure.ac: Try `$(PHP_CONFIG) --php-binary` when looking for a
	  PHP interpreter - this works with PHP5.

Fri Mar 02 19:00:52 GMT 2007  Olly Betts <olly@survex.com>

	* xapian.i: Remove Muscat 3.6 wrappers as support has already been
	  removed from xapian-core.

Fri Mar 02 02:22:12 GMT 2007  Olly Betts <olly@survex.com>

	* xapian-bindings.spec.in: Add support for passing "--without python"
	  to rpmbuild.  Document the various "--without" options in a comment
	  at the start of the .spec file.

Tue Feb 20 12:48:22 GMT 2007  Olly Betts <olly@survex.com>

	* xapian.i: QueryParserError is now a real error, so remove
	  special handling for "const char *" exceptions.

Sat Feb 10 01:19:26 GMT 2007  Olly Betts <olly@survex.com>

	* configure.ac,java/README,java/native/Makefile.am: On MacOS X, we
	  need to rename the jni library to .jnilib.
	* java/README: MacOS X's JVM is documented to understand
	  -Djava.library.path - the problem reported was likely due to the
	  wrong extension on the jni library.

Sat Feb 10 00:23:19 GMT 2007  Olly Betts <olly@survex.com>

	* configure.ac: Automatically look in the standard OS X JVM location
	  for jni.h.
	* java/README: Document how to install the jni library on OS X.

Sat Dec 30 14:40:22 GMT 2006  Richard Boulton <richard@lemurconsulting.com>

	* xapian.i: Add queryparser flags FLAG_PURE_NOT and FLAG_PARTIAL.
	* python/smoketest.py: Add tests for pure not and partial queries.

Sat Dec 23 00:41:01 GMT 2006  Olly Betts <olly@survex.com>

	* java/native/org_xapian_XapianJNI.h,java/native/xapian_jni.h:
	  Move header guards to surround the entire non-comment contents
	  of the header files, which allows the compiler to optimise
	  multiple inclusion (at least GCC does this).

Sat Dec 23 00:38:49 GMT 2006  Olly Betts <olly@survex.com>

	* java/native/Enquire.cc,java/native/org_xapian_XapianJNI.h,
	  java/org/xapian/Enquire.java,java/org/xapian/XapianJNI.java:
	  Enquire::getQuery() is implemented entirely in Java, so strip out
	  the unused MyQuery mechanism, and so fix a memory link which it
	  caused.  Fixes the rest of bug#105.
	* java/SmokeTest.java: Add feature test for Enquire::getQuery().

Fri Dec 22 18:48:46 GMT 2006  Olly Betts <olly@survex.com>

	* java/native/Query.cc: Release the array in the "Query from array"
	  ctor to avoid a memory leak.  Partly fixes bug#105.

Fri Dec 22 18:30:44 GMT 2006  Olly Betts <olly@survex.com>

	* java/SmokeTest.java: Check getData() on the document in
	  MyMatchDecider returns a non-empty string to make sure we are really
	  getting the right document and not an empty document.

Sat Dec 16 02:14:50 GMT 2006  Olly Betts <olly@survex.com>

	* configure.ac: Remove the sanity check for PHP_EXTENSION_DIR
	  added in Xapian 0.9.8 - if this is the first PHP extension to be
	  installed, the extension directory may not exist and "make install"
	  will create it.
	* configure.ac: If zend.h isn't found and configure was run with
	  "--with-php" we now die rather than disabling PHP support.

Fri Dec 15 16:47:13 GMT 2006  Olly Betts <olly@survex.com>

	* configure.ac: Remove --with-swig option from configure - it no
	  longer has a purpose as we now ship the files which are generated
	  by SWIG.

Tue Dec 12 21:51:23 GMT 2006  Richard Boulton <richard@lemurconsulting.com>

	* python/extra.i: Fix PostingIter for all-document iterators - was
	  broken because positionlist_begin() throws an exception for
	  all-document iterators.  Fixed by keeping track of this and
	  returning an empty list for positionlits iterators, in the same
	  way as TermIter does.
	* python/smoketest.py: Add test for all-document iterators.

Mon Dec 11 04:01:19 GMT 2006  Olly Betts <olly@survex.com>

	* java/Makefile.am: "make clean" now needs to remove
	  MyMatchDecider.class and MyExpandDecider.class which are generated
	  from SmokeTest.java.

Fri Dec 08 04:13:32 GMT 2006  Olly Betts <olly@survex.com>

	* java/SmokeTest.java: Add feature/regression test for ExpandDecider
	  which also now works thanks to the last checkin.

Fri Dec 08 04:11:01 GMT 2006  Olly Betts <olly@survex.com>

	* java/native/Enquire.cc: Fix MatchDecider to work.
	* java/SmokeTest.java: Add feature/regression test for MatchDecider
	  subclassing.

Thu Dec 07 02:25:25 GMT 2006  Olly Betts <olly@survex.com>

	* java/native/Enquire.cc: Fix MatchDecider and ExpandDecider to look
	  for an "accept" method with the correct signature (bool return value
	  not int).  Reported by Alex Kushkuley.

Thu Dec 07 02:08:56 GMT 2006  Olly Betts <olly@survex.com>

	* java/org/xapian/ESetIterator.java: Fix bug in ESetIterator.hasNext()
	  reported by Alex Kushkuley.
	* java/SmokeTest.java: Add regression test.

Mon Dec 04 03:31:36 GMT 2006  Olly Betts <olly@survex.com>

	* java/SmokeTest.java,java/native/Enquire.cc,
	  java/org/xapian/Enquire.java: Fit Enquire.getESet() to be callable.

Mon Dec 04 03:22:35 GMT 2006  Olly Betts <olly@survex.com>

	* java/SmokeTest.java,java/org/xapian/RSet.java: Add missing default
	  constructor for RSet class - it's not much use without this!

Thu Nov 16 04:01:23 GMT 2006  Olly Betts <olly@survex.com>

	* xapian-bindings.spec.in: Remove "." from the end of the Summary.

Thu Nov 16 03:05:09 GMT 2006  Olly Betts <olly@survex.com>

	* configure.ac: As of xapian-core 0.8.0, XO_LIB_XAPIAN doesn't need to
	  be called with arguments if you want a hard requirement on xapian,
	  so remove the arguments.

Wed Nov 15 19:55:57 GMT 2006  Olly Betts <olly@survex.com>

	* java/README: Note success with Sun's JDK 1.5.0_06-b05, plus the
	  requirement to add the linux header directory to the include path.

Sun Nov 12 22:40:06 GMT 2006  Olly Betts <olly@survex.com>

	* NEWS: Update from ChangeLog file in preparation for branching and
	  merging.

Sun Nov 12 21:35:42 GMT 2006  Olly Betts <olly@survex.com>

	* python/util.i: Need to use Py_ssize_t for length with
	  PyString_AsStringAndSize() so the build with Python 2.5.

Thu Nov 09 00:23:27 GMT 2006  Olly Betts <olly@survex.com>

	* NEWS,configure.ac: Update for 0.9.9.

Wed Nov 08 22:47:56 GMT 2006  Olly Betts <olly@survex.com>

	* xapian-bindings.spec.in: We now require Python >= 2.2.

Wed Nov 08 22:47:00 GMT 2006  Olly Betts <olly@survex.com>

	* xapian-bindings.spec.in: Run "autoreconf --force" to avoid rpath on
	  x86_64 FC6.

Tue Nov 07 03:48:42 GMT 2006  Olly Betts <olly@survex.com>

	* xapian.i: Wrap Flint::open() and Flint::open_writable().

Mon Nov 06 01:41:08 GMT 2006  Olly Betts <olly@survex.com>

	* configure.ac: Require SWIG 1.3.30 (1.3.30 isn't out yet, but
	  1.3.30rc1 is suitable).
	* configure.ac: Remove unnecessary backticks from tclsh version test.

Thu Nov 02 19:09:49 GMT 2006  Olly Betts <olly@survex.com>

	* NEWS,configure.ac: Update for 0.9.8.

Thu Nov 02 17:54:41 GMT 2006  Olly Betts <olly@survex.com>

	* tcl8/run-tcl-test: Fix to work when /bin/sh is dash.
	* tcl8/util.i: Add handling for QueryParser std::string exceptions.
	  Fix handling of unknown errors.
	* tcl8/smoketest.tcl: Add test.

Thu Nov 02 13:43:31 GMT 2006  Olly Betts <olly@survex.com>

	* csharp/SmokeTest.cs: Test QueryParser parse error.  Fix warning
	  about unused variable in OP_ELITE_SET check.

Tue Oct 31 02:01:43 GMT 2006  Olly Betts <olly@survex.com>

	* configure.ac: Sanity check PHP_EXTENSION_DIR and PHP_INC.

Tue Oct 31 01:45:45 GMT 2006  Olly Betts <olly@survex.com>

	* configure.ac: Now tested on MacOS X 10.2, so update comment.

Sat Oct 28 08:40:46 BST 2006  Richard Boulton <richard@lemurconsulting.com>

	* python/smoketest.py: Add test to check QueryParser error
	  handling.

Sat Oct 28 03:40:39 BST 2006  Olly Betts <olly@survex.com>

	* xapian.i: QueryParser::parse_query() throws const char *, not
	  std::string.  Make these exceptions look as if they are of
	  type QueryParserError so this works the same way as 1.0 will.
	  Also, return as SWIG_RuntimeError rather than SWIG_UnknownError - in
	  particular so PHP4 turns this exception into a trappable warning
	  rather than a hard error.
	* php/smoketest4.php,php/smoketest5.php: Add tests for the above.
	  Also check the exception message given by the DocNotFoundError
	  testcase.

Fri Oct 27 11:28:48 BST 2006  Richard Boulton <richard@lemurconsulting.com>

	* xapian.i: Catch exceptions of type "std:string", since the query
	  parser currently throws these.  This should probably be fixed in
	  the query parser for release 1.0, but this fix prevents crashes
	  due to these exceptions in a backwards compatible manner.

Sun Oct 22 02:41:09 BST 2006  Olly Betts <olly@survex.com>

	* configure.ac: Fix check for jni.h in /usr/lib/jvm/java-gcj/include
	  to actually work rather than using the cached failure of the first
	  jni.h check.

Sun Oct 22 02:29:09 BST 2006  Olly Betts <olly@survex.com>

	* java/SmokeTest.java: Fix check for value of Query.OP_ELITE_SET.
	* java/SmokeTest.java: Avoid gcj "set but not used" warning.

Sat Oct 21 20:34:30 BST 2006  Olly Betts <olly@survex.com>

	* xapian.i: Wrap the "prog" form of Remote::open() (which is
	  suitable for general purpose use as of 0.9.7) and the
	  Remote::open_writable() methods (new in 0.9.7).

Mon Oct 16 11:16:46 BST 2006  Olly Betts <olly@survex.com>

	* python/Makefile.am: Fix Python VPATH build to work again.

Mon Oct 16 01:39:37 BST 2006  Olly Betts <olly@survex.com>

	* configure.ac: Note that SWIG is only useful for Xapian developers.

Mon Oct 16 01:31:30 BST 2006  Olly Betts <olly@survex.com>

	* configure.ac: If we failed to find any languages to build for, give
	  a more helpful message.

Sun Oct 15 17:55:21 BST 2006  Olly Betts <olly@survex.com>

	* python/Makefile.am: Fix to work again in VPATH SVN checkout builds.

Sun Oct 15 01:41:44 BST 2006  Olly Betts <olly@survex.com>

	* README,configure.ac,python/Makefile.am: Drop support for Python 2.1.

Wed Oct 11 00:17:49 BST 2006  Olly Betts <olly@survex.com>

	* NEWS: Remove empty "Portability:" subheading.

Tue Oct 10 22:08:21 BST 2006  Olly Betts <olly@survex.com>

	* csharp/Makefile.am,csharp/util.i,python/util.i,ruby/util.i,xapian.i:
	  SWIG_DIRECTOR_TYPEMAPS isn't a reliable thing to test it appears, so
	  define XAPIAN_SWIG_DIRECTORS ourselves for languages where SWIG
	  supports directors and we are able to make use of them.

Tue Oct 10 17:15:43 BST 2006  Olly Betts <olly@survex.com>

	* NEWS,configure.ac: Updated for 0.9.7.

Tue Oct 10 17:04:40 BST 2006  Olly Betts <olly@survex.com>

	* csharp/Makefile.am,guile/Makefile.am,tcl8/Makefile.am: In
	  maintainer-mode, "make clean" should remove the SWIG generated files
	  which would otherwise only be removed on "make maintainer-clean".

Tue Oct 10 16:22:28 BST 2006  Olly Betts <olly@survex.com>

	* csharp/docs/bindings.html: Document MatchDecider subclassing.

Tue Oct 10 16:05:02 BST 2006  Olly Betts <olly@survex.com>

	* python/docs/bindings.html: Call the example MatchDecider subclass
	  "mymatchdecider" not "mymatcher".

Tue Oct 10 16:04:40 BST 2006  Olly Betts <olly@survex.com>

	* ruby/docs/bindings.html: Document MatchDecider subclassing.

Tue Oct 10 15:58:32 BST 2006  Olly Betts <olly@survex.com>

	* TODO: Update.

Tue Oct 10 15:55:36 BST 2006  Olly Betts <olly@survex.com>

	* xapian.i: Only wrap MatchDecider where directors are supported.

Tue Oct 10 13:16:08 BST 2006  Olly Betts <olly@survex.com>

	* csharp/Makefile.am,csharp/SmokeTest.cs,xapian.i: Add test of
	  MatchDecider subclassing in C#.

Tue Oct 10 11:39:46 BST 2006  Olly Betts <olly@survex.com>

	* ruby/util.i: Allow bool to be returned by ruby subclasses of
	  MatchDecider.
	* ruby/smoketest.rb: Add test of MatchDecider subclassing.

Mon Oct 09 15:14:27 BST 2006  Olly Betts <olly@survex.com>

	* python/util.i,xapian.i: Enable directors everywhere that SWIG
	  supports them.

Sat Oct 07 10:45:07 BST 2006  Olly Betts <olly@survex.com>

	* php/smoketest.php,php/smoketest4.php,php/smoketest5.php: Factor out
	  PHP version specific code into the smoketestN.php files, since we
	  get parse errors from PHP4 otherwise.

Fri Oct 06 21:40:09 BST 2006  Olly Betts <olly@survex.com>

	* php/: Rely on xapian.php to load the extension module for us.
	  PHP4 bindings now generate proxy classes.  Rewrite smoketest to
	  handle either PHP4 or PHP5 proxy classes.  Fix smoketest error
	  messages to use PHP style code.

Wed Oct 04 17:47:32 BST 2006  Olly Betts <olly@survex.com>

	* configure.ac,python/Makefile.am: Use -fno-strict-aliasing when
	  compiling all SWIG bindings, not just python.

Mon Oct 02 04:45:43 BST 2006  Olly Betts <olly@survex.com>

	* configure.ac: Only enable visibility annotations with GCC 4.0 or
	  later.

Sun Oct 01 13:40:49 BST 2006  Olly Betts <olly@survex.com>

	* ruby/docs/examples/simplesearch.rb: "First ten" is inaccurate since
	  we may have less than 10 matches.  Say "1-<N>" instead.
	* ruby/docs/examples/simplematchdecider.rb: Need to initialise
	  super-class, and fix the value test in MyMatchDecider.

Sun Oct 01 06:31:37 BST 2006  Olly Betts <olly@survex.com>

	* xapian.i: Use SWIGPHP instead of SWIGPHP4 since we want those
	  parts for both PHP4 and PHP5 (SWIG's semantics have changed).

Sun Oct 01 06:17:14 BST 2006  Olly Betts <olly@survex.com>

	* ruby/docs/examples/simplesearch.rb: Lowercase terms before stemming.
	  Tweak output a bit.
	* ruby/docs/examples/simplematchdecider.rb: Implemented, but the
	  bindings don't currently enable directors for Ruby.

Sun Oct 01 06:14:52 BST 2006  Olly Betts <olly@survex.com>

	* csharp/Makefile.am: SWIG C# now supports directors, so we get a
	  xapian_wrap.h file generated too which we need to ship.  Also
	  remove the "nodist_" prefix from "XapianSharp_la_SOURCES" since
	  we do want to distribute xapian_wrap.cc (and already mark it
	  for explicit distribution elsewhere!)

Sat Sep 30 19:49:18 BST 2006  Olly Betts <olly@survex.com>

	* python/docs/examples/simplematchdecider.py: Call the MyMatchDecider
	  instance "mdecider" rather than "matcher", to avoid confusing the
	  reader.

Sat Sep 30 03:30:33 BST 2006  Olly Betts <olly@survex.com>

	* ruby/Makefile.am: Oops, xapian.rb isn't a generated file.  Undo
	  last change, use the "dist_" prefix and let "make clean" remove
	  the BUILT_SOURCES if we're in MAINTAINER_MODE.

Sat Sep 30 03:28:19 BST 2006  Olly Betts <olly@survex.com>

	* ruby/Makefile.am: Add dependencies and clean rules for xapian.rb.

Sat Sep 30 03:22:10 BST 2006  Olly Betts <olly@survex.com>

	* configure.ac: Look for ruby interpreter as "ruby1.8" since it's
	  called that (with no "ruby" alias) on Ubuntu dapper at least.

Sat Sep 30 03:03:30 BST 2006  Olly Betts <olly@survex.com>

	* python/docs/examples/simplematchdecider.py: Fix typo in comment.

Sat Sep 30 03:01:22 BST 2006  Olly Betts <olly@survex.com>

	* python/Makefile.am: Prefer $(PYTHON_MODERN_OR_OLDE) to
	  @PYTHON_MODERN_OR_OLDE@.  No need to list xapian_wrap.h in
	  _xapian_la_SOURCES.

Sat Sep 30 03:00:01 BST 2006  Olly Betts <olly@survex.com>

	* php/Makefile.am: When running smoketest.php, pass the "-q" option,
	  which suppresses HTTP header output for PHP < 4.3 and is ignored for
	  compatibility by more recent versions of PHP.

Sat Sep 30 02:57:24 BST 2006  Olly Betts <olly@survex.com>

	* configure.ac,php/Makefile.am: Build PHP bindings for both PHP4 and
	  PHP5 (using SWIG's new support for generating OO PHP5 wrappers).

Sat Sep 30 02:41:23 BST 2006  Olly Betts <olly@survex.com>

	* python/smoketest.py: Added missing "sys.exit(1)" in
	  TermIter.skip_to() test.  Run exception handling tests and test for
	  OP_ELITE_SET value whatever the python version is.  Add test that
	  MatchDecider can be subclassed successfully.

Fri Sep 29 10:06:37 BST 2006  Olly Betts <olly@survex.com>

	* configure.ac: Fix typo - PHP_tried should be PHP_found.  This might
	  have caused the PHP interpreter not to be found in some cases when
	  it was actually available, but it's only use to run the smoketest
	  not for building the bindings.

Fri Sep 29 07:02:10 BST 2006  Olly Betts <olly@survex.com>

	* tcl8/smoketest.tcl: Add comment about Tcl storing zero bytes as
	  \xc0\x80.

Thu Sep 28 15:05:07 BST 2006  Olly Betts <olly@survex.com>

	* python/extra.i,python/smoketest.py: Wrap TermIterator::skip_to().

Thu Sep 28 12:09:52 BST 2006  Olly Betts <olly@survex.com>

	* csharp/SmokeTest.cs: Fix check that OP_ELITE_SET works to actually
	  work, and also not give compiler warnings.
	* csharp/Makefile.am: Latest swig generates a "xapian_wrap.h" file, so
	  ship that.  Also don't mark xapian_wrap.cc as "nodist" in one place
	  since we want to distribute it (and mark it so elsewhere).

Thu Sep 28 11:54:46 BST 2006  Olly Betts <olly@survex.com>

	* java/SmokeTest.java,python/smoketest.py,ruby/smoketest.rb: Check
	  that OP_ELITE_SET has the correct numerical value.

Thu Sep 28 09:47:01 BST 2006  Olly Betts <olly@survex.com>

	* java/native/Makefile.am: Actually use JAVA_CPPFLAGS.

Thu Sep 28 09:42:21 BST 2006  Olly Betts <olly@survex.com>

	* xapian.i: Explicitly set OP_ELITE_SET to 10, since some languages
	  (e.g. Csharp) use the value from here rather than from the xapian
	  headers.
	* csharp/SmokeTest.cs: Check that OP_ELITE_SET works (until now it had
	  the wrong value in C# so caused an exception).
	* php/smoketest.php: Check that OP_ELITE_SET has the correct numerical
	  value.

Mon Sep 11 06:51:25 BST 2006  Olly Betts <olly@survex.com>

	* configure.ac: Fix broken sed command in previous checkin.

Fri Sep 08 03:27:36 BST 2006  Olly Betts <olly@survex.com>

	* configure.ac,tcl8/Makefile.am: For Tcl, remove any _svn6789 suffix
	  from the version number.

Tue Sep 05 21:14:33 BST 2006  Olly Betts <olly@survex.com>

	* configure.ac: Need to AC_SUBST(PYTHON_CXXFLAGS) so that we really
	  add "-fno-strict-aliasing" when compiling the python bindings with
	  g++.

Thu Aug 31 20:27:42 BST 2006  Olly Betts <olly@survex.com>

	* tcl8/Makefile.am,tcl8/run-tcl-test: Fix to work in VPATH build.

Thu Aug 24 18:31:42 BST 2006  Olly Betts <olly@survex.com>

	* tcl8/smoketest.tcl: Add check that xapian::Query_OP_ELITE_SET has
	  the right value.

Thu Aug 24 18:03:47 BST 2006  Olly Betts <olly@survex.com>

	* tcl8/: Rework how the smoketest gets run to eliminate special code
	  for using uninstalled bindings from smoketest.tcl itself.  This
	  allows the smoketest to be run using install bindings, and also
	  make the smoketest a better example program.

Fri Jun 09 04:10:18 BST 2006  Olly Betts <olly@survex.com>

	* configure.ac: We need to look for jni.h in
	  /usr/lib/jvm/java-gcj/include on some Debian and Ubuntu boxes at
	  least.

Fri Jun 09 00:23:46 BST 2006  Olly Betts <olly@survex.com>

	* xapian.i: Add actual begin_transaction prototype.

Mon May 29 11:19:32 BST 2006  Olly Betts <olly@survex.com>

	* php/Makefile.am: Distribute smoketest4.php and smoketest5.php.

Thu May 25 08:09:15 BST 2006  Olly Betts <olly@survex.com>

	* php/smoketest5.php: Fix syntax of catch.

Sat May 20 19:27:27 BST 2006  Olly Betts <olly@survex.com>

	* TODO: Add 2 entries for smoketest.rb.

Sat May 20 18:09:32 BST 2006  Olly Betts <olly@survex.com>

	* php/: Now that we're throwing PHP exceptions with PHP5 we need
	  separate versions of the exception handling test for PHP4 and
	  PHP5.  Fixed bug#76.

Sat May 20 16:56:51 BST 2006  Olly Betts <olly@survex.com>

	* csharp/SmokeTest.cs: Added exception handling test.

Sat May 20 16:36:30 BST 2006  Olly Betts <olly@survex.com>

	* tcl8/docs/examples/simpleindex.tcl,
	  tcl8/docs/examples/simplesearch.tcl: Print $errorCode in
	  the exception handler.

Sat May 20 16:30:48 BST 2006  Olly Betts <olly@survex.com>

	* tcl8/docs/bindings.html,tcl8/smoketest.tcl,tcl8/util.i,xapian.i:
	  Implement saner exception handling for Tcl and document it.

Sat May 20 14:28:39 BST 2006  Olly Betts <olly@survex.com>

	* tcl8/smoketest.tcl: Send error messages to stderr.
	* tcl8/smoketest.tcl: Add test of exception handling.

Sat May 20 09:24:46 BST 2006  Olly Betts <olly@survex.com>

	* python/smoketest.py: Add test of exception handling.

Sat May 20 06:18:43 BST 2006  Olly Betts <olly@survex.com>

	* Makefile.am,configure.ac: Specify required automake version in
	  the call to AM_INIT_AUTOMAKE in configure.ac.

Fri May 19 05:35:01 BST 2006  Olly Betts <olly@survex.com>

	* php/smoketest.php: Work out the name of the module we need to load.
	  Check the return value of dl().

Thu May 18 19:18:00 BST 2006  Olly Betts <olly@survex.com>

	* java/native/Query.cc: Correct two misuses of delete to delete[].
	  Fixes bug#78.

Thu May 18 18:27:16 BST 2006  Olly Betts <olly@survex.com>

	* python/Makefile.am: xapian.pyc can't be generated until _xapian.la
	  has been built, so add an explicit dependency so that this works
	  reliably in parallel builds.  Fixes bug#77.

Wed May 17 05:35:59 BST 2006  Olly Betts <olly@survex.com>

	* configure.ac: If we're building with GCC 3.4 or higher, pass
	  -fvisibility=hidden when compiling SWIG generated code which makes
	  the compiled modules a few percent smaller and perhaps a little
	  faster.

Mon May 15 23:34:55 BST 2006  Olly Betts <olly@survex.com>

	* configure.ac: Fixed check for PYTHON_PATHSEP to use $PYTHON rather
	  than python, and also report the check and its result to the user.

Mon May 15 05:03:19 BST 2006  Olly Betts <olly@survex.com>

	* NEWS: Fix the recent headings which said "Xapian-core" to say
	  "Xapian-bindings".

Mon May 15 02:54:25 BST 2006  Olly Betts <olly@survex.com>

	* NEWS,configure.ac: Version 0.9.6.

Sun May 14 04:15:07 BST 2006  Olly Betts <olly@survex.com>

	* csharp/Makefile.am: Fix compiling SmokeTest.cs when srcdir !=
	  builddir.

Sun May 14 03:26:11 BST 2006  Olly Betts <olly@survex.com>

	* README: Note that Python bindings have been built with MSVC.

Sun May 14 02:52:40 BST 2006  Olly Betts <olly@survex.com>

	* csharp/SmokeTest.cs: Add URL for Portable.NET bug which means that
	  "using Xapian;" is required.

Sun May 14 01:25:07 BST 2006  Olly Betts <olly@survex.com>

	* csharp/SmokeTest.cs: The Portable.NET compiler seems to need "using
	  Xapian;" to be able to see static member functions such as
	  "Xapian.Version.Major()".

Sun May 14 01:20:55 BST 2006  Olly Betts <olly@survex.com>

	* configure.ac,csharp/AssemblyInfo.cs.in: Set the version correctly
	  when building a snapshot from SVN, store the key in the key
	  container so we reuse it for later builds, and set informational
	  attributes.

Sat May 13 23:40:07 BST 2006  Olly Betts <olly@survex.com>

	* configure.ac: Passing /out: when compile a CSharp .exe as the
	  Portable.NET compiler defaults to a.out.  If we're using ilgac
	  and sn isn't found, set SN=/bin/true since we don't need the
	  strongname.
	* configure.ac: Look for mcs as gmcs too (since it's sometimes
	  installed as that.)
	* README,TODO: We now support building with Portable.NET.

Sat May 13 23:32:04 BST 2006  Olly Betts <olly@survex.com>

	* TODO: Update ruby todo list.

Sat May 13 23:20:01 BST 2006  Olly Betts <olly@survex.com>

	* csharp/Makefile.am: When building SmokeTest.exe, pass
	  -out:SmokeTest.exe because the Portable.NET compiler defaults to
	  naming the output a.out.

Sat May 13 21:14:24 BST 2006  Olly Betts <olly@survex.com>

	* csharp/Makefile.am: Fix to work when srcdir != builddir.

Sat May 13 06:05:37 BST 2006  Olly Betts <olly@survex.com>

	* ruby/util.i: Rename set_XXX functions which take more than one
	  parameter to XXX! rather than XXX=.  set_query is almost always
	  called with a single argument, so make than form XXX= and the
	  two argument form XXX!.

Sat May 13 05:52:03 BST 2006  Olly Betts <olly@survex.com>

	* xapian.i: Adding "throw()" to version functions doesn't actually
	  seem to suppress %exception, so explicitly specify no-op %exception
	  for them.

Sat May 13 02:00:27 BST 2006  Olly Betts <olly@survex.com>

	* TODO,csharp/Makefile.am,csharp/SmokeTest.cs,
	  csharp/docs/bindings.html,csharp/util.i: Wrap the version functions
	  as more sensible names and document them (and continue to provide
	  the older undocumented names for now just in case anyone was using
	  them.)
	* csharp/Makefile.am: For consistency with other bindings, and
	  to reduce the number of files called XapianSharp.*, rename
	  XapianSharp.cc to xapian_wrap.cc.

Sat May 13 00:56:44 BST 2006  Olly Betts <olly@survex.com>

	* csharp/docs/bindings.html: Note that the passing of strings from C#
	  into Xapian and back isn't currently zero byte safe.  If you try to
	  handle string containing zero bytes, you'll find they get truncated
	  at the zero byte.

Sat May 13 00:55:55 BST 2006  Olly Betts <olly@survex.com>

	* TODO: Update.

Fri May 12 03:57:16 BST 2006  Olly Betts <olly@survex.com>

	* csharp/SmokeTest.cs,php/util.i,python/smoketest.py,ruby/util.i,
	  tcl8/smoketest.tcl,xapian.i: Updated to reflect the
	  Xapian::xapian_version_string -> Xapian::version_string change
	  in xapian-core.

Fri May 12 03:55:56 BST 2006  Olly Betts <olly@survex.com>

	* python/docs/examples/simpleexpand.py: Don't define
	  MAX_PROB_TERM_LENGTH as it isn't used.

Fri May 12 03:46:45 BST 2006  Olly Betts <olly@survex.com>

	* php/smoketest.php: Whitespace tweak.

Fri May 12 03:46:06 BST 2006  Olly Betts <olly@survex.com>

	* php/docs/examples/simplesearch.php: MAX_PROB_TERM_LENGTH isn't used
	  here so remove it.

Fri May 12 03:39:31 BST 2006  Olly Betts <olly@survex.com>

	* php/Makefile.am: Reinstate -noproxy which I accidentally removed on
	  2006-05-07.

Fri May 12 00:32:41 BST 2006  Olly Betts <olly@survex.com>

	* configure.ac: Add partial support for the Portable.NET C# compiler.
	  Currently the lack of strong naming support is a problem because
	  our build system assumes we have it...

Fri May 12 00:31:51 BST 2006  Olly Betts <olly@survex.com>

	* xapian.i: Wrap optional length parameter to Enquire::set_query().

Fri May 12 00:30:51 BST 2006  Olly Betts <olly@survex.com>

	* ruby/util.i: Rename set_sort_by_relevance to sort_by_relevance!
	  instead of sort_by_relevance= (as it doesn't take any parameters).

Tue May 09 03:39:03 BST 2006  Olly Betts <olly@survex.com>

	* csharp/SmokeTest.cs: Add test of version functions.

Tue May 09 03:21:44 BST 2006  Olly Betts <olly@survex.com>

	* php/smoketest.php: Added simple test that zero-bytes are handled
	  when passing strings to and from Xapian.

Tue May 09 03:12:03 BST 2006  Olly Betts <olly@survex.com>

	* python/smoketest.py: Added simple test that zero-bytes are handled
	  when passing strings to and from Xapian.

Tue May 09 00:50:00 BST 2006  Olly Betts <olly@survex.com>

	* tcl8/smoketest.tcl: Add test for version reporting functions; if a
	  test fails, say which one to aid debugging.

Mon May 08 21:57:49 BST 2006  Olly Betts <olly@survex.com>

	* tcl8/smoketest.tcl: Added simple test that zero-bytes are handled
	  when passing strings to and from Xapian.

Sun May 07 22:03:01 BST 2006  Olly Betts <olly@survex.com>

	* java/Makefile.am,java/run-java-test: Another fix "make check" when
	  srcdir != builddir.
	* HACKING: Add estimation of approximate effort required to implement
	  bindings for another language.
	* NEWS: Updated ready for next release.

Sun May 07 15:01:24 BST 2006  Olly Betts <olly@survex.com>

	* java/Makefile.am: Need to make sure "built" subdirectory exists or
	  building from clean fails.
	* java/Makefile.am: Fix "make check" to work when srcdir != builddir.

Sun May 07 03:48:30 BST 2006  Olly Betts <olly@survex.com>

	* ruby/smoketest.rb: Use hit instead of get_hit.
	* ruby/util.i: Don't provide the typemap for get_matching_terms since
	  there's a hand-coded version in xapian.rb.

Sun May 07 01:19:38 BST 2006  Olly Betts <olly@survex.com>

	* ruby/Makefile.am: Fix "make check" to work when srcdir != builddir.

Sun May 07 01:16:25 BST 2006  Olly Betts <olly@survex.com>

	* php/Makefile.am: Using "php -c myphp.ini" still loads the system
	  php.ini (at least for PHP 4.3.10), so use "php -n" and then set the
	  options we specifically want using "-d".  Also, fix the smoketest
	  invocation to work better when srcdir != builddir.

Sat May 07 01:13:58 BST 2006  Olly Betts <olly@survex.com>

	* configure.ac,csharp/Makefile.am: Not all machines are set up to run
	  compiled C# programs when invoked directly, so get configure to
	  probe if we can, or if using mono works.  If not, just skip the
	  tests.

Sat May 06 18:34:41 BST 2006  Olly Betts <olly@survex.com>

	* xapian.i: Uncomment commented-out parameter names and fix duplicate
	  parameter names (for the benefit of bindings which use the parameter
	  names, like the OO PHP5 patch for SWIG I'm working on...)

Fri May 05 02:36:41 BST 2006  Olly Betts <olly@survex.com>

	* ruby/Makefile.am: Actually ship xapian.rb!

Fri May 05 00:49:22 BST 2006  Paul Legato

	* ruby/util.i: Remove code left over from before we created xapian.rb.

Thu May 04 18:30:26 BST 2006  Olly Betts <olly@survex.com>

	* configure.ac: Remove guile/Makefile from AC_CONFIG_FILES.

Tue May 02 03:00:15 BST 2006  Olly Betts <olly@survex.com>

	* python/docs/examples/simplematchdecider.py: Rename confusingly-named
	  "mymatcher" to "mymatchdecider".  Add description of what this
	  example does.

Sun Apr 30 01:27:06 BST 2006  Olly Betts <olly@survex.com>

	* configure.ac: The "#" in "C#" seems to sometimes confuse autoconf so
	  always say "CSharp" instead.  Add some missing "checking ..."
	  messages so the user has more idea what is going on.  Look for PHP
	  interpreter first in prefix given by "php-config --prefix".  Look
	  for CSharp compiler as "csc" (if "mcs" isn't found) but check we
	  don't find the unrelated Chicken csc program.

Sat Apr 29 22:16:51 BST 2006  Olly Betts <olly@survex.com>

	* INSTALL,configure.ac: Remove mentions of guile from
	  "./configure --help" and installation instructions.
	* Makefile.am: Don't include guile subdirectory in the tarball.
	* INSTALL: Mention --with-ruby.

Sat Apr 29 21:46:36 BST 2006  Olly Betts <olly@survex.com>

	* HACKING,Makefile.am,README,TODO,configure.ac,ruby/Makefile.am,
	  ruby/docs/Makefile.am,ruby/docs/bindings.html,ruby/docs/examples/,
	  ruby/smoketest.rb,ruby/util.i,ruby/xapian.rb,xapian.i: Added Ruby
	  bindings from Paul Legato.

Sat Apr 29 13:57:49 BST 2006  Olly Betts <olly@survex.com>

	* php/docs/bindings.html,python/docs/bindings.html,
	  tcl8/docs/bindings.html,xapian.i: Rename get_document_id to
	  get_docid for consistency.  Keep get_document_id as an alias
	  for now for backward compatibility.

Sat Apr 29 02:48:54 BST 2006  Olly Betts <olly@survex.com>

	* xapian.i: Fixed ESet::empty() to return bool instead of
	  Xapian::termcount (this was probably a largely harmless error).

Fri Apr 28 17:52:31 BST 2006  Olly Betts <olly@survex.com>

	* csharp/util.i,xapian.i: Move the C# specific %rename list to
	  csharp/util.i.

Fri Apr 28 17:38:12 BST 2006  Olly Betts <olly@survex.com>

	* xapian.i: PHP 4.1.2 doesn't define PHP_MAJOR_VERSION so rejig code
	  to handle this.

Fri Apr 28 17:24:32 BST 2006  Olly Betts <olly@survex.com>

	* INSTALL: To install without root access, you need to specify
	  --prefix to configure so that the docs and examples can be
	  installed somewhere.

Fri Apr 28 16:43:53 BST 2006  Olly Betts <olly@survex.com>

	* php/util.i,python/util.i,tcl8/util.i,xapian.i: Add
	  XAPIAN_TERMITERATOR_PAIR_OUTPUT_TYPEMAP and
	  XAPIAN_MIXED_VECTOR_QUERY_INPUT_TYPEMAP which util.i can #define to
	  specify which optional typemaps it provides so we don't need to
	  encode this information in xapian.i.

Fri Apr 28 14:32:22 BST 2006  Olly Betts <olly@survex.com>

	* xapian.i: Fix SWIG_RuntimeError to be handled as an exception in
	  PHP5.

Fri Apr 28 14:26:20 BST 2006  Olly Betts <olly@survex.com>

	* xapian.i: Mark the calls which return version strings as "throw()"
	  so that SWIG knows it can omit exception handling wrappers.

Fri Apr 28 14:11:32 BST 2006  Olly Betts <olly@survex.com>

	* java/Makefile.am,java/run-java-test: Simplify (and improve
	  portability of) run-java-test by using "libtool --mode=execute"'s
	  -dlopen option.

Sun Apr 16 03:48:08 BST 2006  Olly Betts <olly@survex.com>

	* php/smoketest.php: Translated tests of the version number functions
	  from smoketest.py.  Failing tests now print a diagnostic before
	  dying (again like smoketest.py).

Thu Apr 13 19:50:16 BST 2006  Olly Betts <olly@survex.com>

	* INSTALL: Add section describing how to install without root access.

Wed Apr 12 00:38:39 BST 2006  Olly Betts <olly@survex.com>

	* configure.ac: Fix warning flags passed for Intel C++ compiler.

Tue Apr 11 22:43:59 BST 2006  Olly Betts <olly@survex.com>

	* xapian.i: Removed superfluous "const" from return type "docid"
	  which is just a typedef for an unsigned integer type.

Sun Apr 09 16:47:15 BST 2006  Olly Betts <olly@survex.com>

	* python/Makefile.am: Install xapian.py and xapian.pyc as _DATA not
	  _SCRIPTS because we don't want to make them executable (they don't
	  have a #! line).

Sat Apr 08 20:09:39 BST 2006  Olly Betts <olly@survex.com>

	* NEWS,configure.ac: Updated for 0.9.5.

Sat Apr 08 20:08:07 BST 2006  Olly Betts <olly@survex.com>

	* configure.ac: Disable "--with-guile" option.

Fri Apr 07 22:54:54 BST 2006  Olly Betts <olly@survex.com>

	* configure.ac: Special case setting of compiler warnings to account
	  for Intel's C++ compiler (which configure detects as GCC.

Fri Apr 07 17:33:39 BST 2006  Olly Betts <olly@survex.com>

	* Makefile.am: Distribute HACKING.

Fri Apr 07 17:31:40 BST 2006  Olly Betts <olly@survex.com>

	* HACKING,README: Split off HACKING to contain information which is
	  only relevant to those wishing to modify the bindings.

Fri Apr 07 16:49:37 BST 2006  Olly Betts <olly@survex.com>

	* java/run-java-test: Fix to work on platforms where LD_LIBRARY_PATH
	  has a different name.

Thu Apr 06 23:33:55 BST 2006  Olly Betts <olly@survex.com>

	* php/docs/examples/simpleindex.php: Flushing after every call to
	  WritableDatabase_add_document isn't required and will kill
	  performance, so stop doing it.

Wed Apr 05 03:42:58 BST 2006  Olly Betts <olly@survex.com>

	* php/util.i: Add custom typemap for SWIGTYPE& to avoid SEGV when
	  "Null" is passed where C++ wants an object passed by reference.
	  Fixes bug#74.

Wed Apr 05 03:06:07 BST 2006  Olly Betts <olly@survex.com>

	* php/docs/examples/simpleindex.php: Lowercase terms before stemming.
	  Fixes bug#73.

Wed Apr 05 00:48:00 BST 2006  Olly Betts <olly@survex.com>

	* configure.ac: Require SWIG 1.3.29.

Tue Apr 04 22:05:37 BST 2006  Olly Betts <olly@survex.com>

	* php/smoketest.php: Added regression test to make sure that overload
	  resolution involving boolean types works.

Tue Apr 04 16:41:44 BST 2006  Olly Betts <olly@survex.com>

	* xapian.i: Wrap Enquire::set_sort_by_relevance_then_value().

Sun Apr 02 03:11:38 BST 2006  Olly Betts <olly@survex.com>

	* python/Makefile.am: Pass suitable SWIG optimisation options for
	  olde bindings.
	* python/Makefile.am,xapian.i: Exclude pythonic iterator code from
	  olde bindings.

Sat Apr 01 16:34:32 BST 2006  Olly Betts <olly@survex.com>

	* python/docs/bindings.html,python/smoketest.py: Pythonic iterators
	  require Python 2.2 or newer.

Thu Mar 30 15:32:44 BST 2006  Olly Betts <olly@survex.com>

	* python/docs/bindings.html: Wrap unwrapped paragraphs.  Use " to
	  quote attribute values for consistency.

Thu Mar 30 15:26:21 BST 2006  James Aylett <james@tartarus.org>

	* python/docs/bindings.html: Document the Pythonic iterators.

Thu Mar 30 15:23:16 BST 2006  Olly Betts <olly@survex.com>

	* python/extra.i: Database's termlist iterator now supports positions.

Tue Mar 28 21:58:21 BST 2006  Olly Betts <olly@survex.com>

	* xapian-bindings.spec.in: Use "%{_libdir}" instead of "/usr/lib" for
	  Python bindings.  Add package for C# bindings.

Thu Mar 16 08:15:43 GMT 2006  Olly Betts <olly@survex.com>

	* php/util.i: Fix handling of bool parameters when resolving
	  overloaded methods and/or default arguments.  This fixes
	  Enquire_sort_by_value() to work when the second argument
	  is specified.

Thu Mar 16 02:48:16 GMT 2006  Olly Betts <olly@survex.com>

	* python/extra.i: Fix TermIter not to try to read termfreqs or
	  positions when they aren't meaningful for the current TermIter.
	* python/smoketest.py: Add feature tests for the various pythonic
	  iterator wrappers; catch Exception objects and print them.

Wed Mar 15 02:21:53 GMT 2006  Olly Betts <olly@survex.com>

	* python/smoketest.py: If a check fails, write a diagnostic message to
	  stderr so we know which check it was!

Wed Mar 15 01:41:40 GMT 2006  Olly Betts <olly@survex.com>

	* python/smoketest.py: Add feature test for MSetIter.

Thu Mar 09 20:11:32 GMT 2006  Olly Betts <olly@survex.com>

	* java/SmokeTest.java,java/native/Query.cc,
	  java/native/org_xapian_XapianJNI.h,java/org/xapian/Query.java,
	  java/org/xapian/XapianJNI.java: Add a new Query constructor
	  wrapper which take an OP_xxx and an array of Query objects.
	* java/org/xapian/Makefile.am,java/org/xapian/errors/Makefile.am:
	  Compiling a .java file to a .class file now deletes the .jar file
	  to ensure it gets updated.

Thu Mar 09 20:08:17 GMT 2006  Olly Betts <olly@survex.com>

	* java/README: Note that some platforms need "-pthread" or similar
	  flags.

Thu Mar 09 17:50:51 GMT 2006  Olly Betts <olly@survex.com>

	* csharp/SmokeTest.cs,xapian.i: Rename Database::GetDoccount() to
	  Database::GetDocCount() for consistency.

Thu Mar 09 14:57:20 GMT 2006  Olly Betts <olly@survex.com>

	* java/Makefile.am: Use JAVA_PATHSEP when specifying the classpath for
	  compiling .java files to .class files.

Thu Mar 09 06:12:44 GMT 2006  Olly Betts <olly@survex.com>

	* java/README,java/native/Makefile.am,java/run-java-test: Causing the
	  "all" target to run the "install" target seems to be very
	  problematic, so change "make check" to use the uninstalled JNI glue
	  library, and update the instructions to say that "make install" is
	  now required.

Thu Mar 09 05:16:19 GMT 2006  Olly Betts <olly@survex.com>

	* java/native/XapianObjectHolder.h,java/native/xapian_jni.h: Rework
	  how we include headers to get hash_map to avoid compiler warnings
	  since it's usually not in the std namespace nowadays.

Wed Mar 08 23:39:34 GMT 2006  Olly Betts <olly@survex.com>

	* configure.ac: Fix poor English in comment.

Wed Mar 08 22:49:57 GMT 2006  Olly Betts <olly@survex.com>

	* java/SmokeTest.java: Write a helpful diagnostic to stderr if a check
	  fails so we have some idea what went wrong!

Tue Mar 07 04:30:45 GMT 2006  Olly Betts <olly@survex.com>

	* python/Makefile.am: Use the fairly new "swig -O" option for the
	  "modern" python bindings as it generates a smaller glue library
	  and runs faster.

Fri Mar 03 00:51:08 GMT 2006  Olly Betts <olly@survex.com>

	* configure.ac: Report which languages we're building bindings for
	  just before configure finishes.

Thu Mar 02 04:26:14 GMT 2006  Olly Betts <olly@survex.com>

	* configure.ac: Add a better check for Python's distutils.sysconfig
	  not being available (the previous check didn't actually work), and
	  mention in the warning/error that we give that the solution is
	  probably to install a python-dev or python-devel package.

Thu Mar 02 02:45:00 GMT 2006  Olly Betts <olly@survex.com>

	* php/Makefile.am,php/php.ini: php -n avoids reading any php.ini, but
	  the compiled in default may be to enable the dubiously named
	  "safe_mode" which prevents dl() being used so "make check" fails.
	  So instead provide a very simple php.ini which turns off safe_mode
	  and makes sure enable_dl is on.

Thu Feb 23 16:15:41 GMT 2006  Olly Betts <olly@survex.com>

	* xapian.i: Make the stub definitions for disabled backends static.

Tue Feb 21 23:23:59 GMT 2006  Olly Betts <olly@survex.com>

	* configure.ac: Catch the case where the user has python installed
	  but not the module "distutils.sysconfig".

Tue Feb 21 23:02:18 GMT 2006  Olly Betts <olly@survex.com>

	* python/Makefile.am: Fix so "make check" works in VPATH builds.

Tue Feb 21 21:15:10 GMT 2006  Olly Betts <olly@survex.com>

	* java/native/,xapian.i: Override deprecation warnings for Xapian
	  methods/functions/etc.

Tue Feb 21 12:12:48 GMT 2006  Olly Betts <olly@survex.com>

	* configure.ac: Don't quote $PHP in AC_PATH_PROGS to avoid
	  "checking for ... no" message.

Tue Feb 21 00:19:57 GMT 2006  Olly Betts <olly@survex.com>

	* NEWS,configure.ac: Updated for 0.9.4.

Sun Feb 19 23:21:29 GMT 2006  Olly Betts <olly@survex.com>

	* COPYING: Updated FSF address.

Sun Feb 19 01:10:14 GMT 2006  Olly Betts <olly@survex.com>

	* xapian.i: Wrap Stopper::get_description().
	* xapian.i: Wrap xapian_version_string() and related functions.
	* python/smoketest.py: Test wrapping of xapian_version_string()
	  and related functions.

Sat Feb 18 15:35:06 GMT 2006  Olly Betts <olly@survex.com>

	* configure.ac: Actually, the windows special case code for PHP
	  should *NOT* be active for cygwin too!

Sat Feb 18 15:34:10 GMT 2006  Olly Betts <olly@survex.com>

	* php/util.i: Fix so that generated code compiles with ZTS-enabled
	  PHP (which is the default on Windows).

Fri Feb 17 14:10:08 GMT 2006  Olly Betts <olly@survex.com>

	* configure.ac,csharp/Makefile.am,guile/Makefile.am,
	  java/native/Makefile.am,php/Makefile.am,python/Makefile.am,
	  tcl8/Makefile.am: If we're overriding MACOSX_DEPLOYMENT_TARGET
	  then override it for commands run from "make" too.
	* configure.ac: The windows special case code for PHP should be
	  active for cygwin too.

Thu Feb 16 00:11:00 GMT 2006  Olly Betts <olly@survex.com>

	* NEWS,configure.ac: Updated for 0.9.3.
	* php/Makefile.am: Missing change for trying to enable PHP bindings
	  to build out of the box on cygwin.

Wed Feb 15 23:18:22 GMT 2006  Olly Betts <olly@survex.com>

	* configure.ac: Add missing ";;" on the last alternative in some
	  case statements.
	* configure.ac: Try to enable PHP bindings to build out of the
	  box on cygwin (needs testing).

Wed Feb 15 21:02:42 GMT 2006  Olly Betts <olly@survex.com>

	* java/README: Updated the java TODO list.

Tue Feb 14 17:13:36 GMT 2006  Olly Betts <olly@survex.com>

	* configure.ac,csharp/Makefile.am,guile/Makefile.am,
	  java/native/Makefile.am,php/Makefile.am,python/Makefile.am,
	  tcl8/Makefile.am: Only pass -no-undefined on platforms where it
	  is required in order to link a shared library at all (it causes
	  problems on MacOS X in some cases).

Tue Feb 14 14:45:34 GMT 2006  Olly Betts <olly@survex.com>

	* python/smoketest.py: Remove stray print statement left over from
	  debugging.

Tue Feb 14 14:37:15 GMT 2006  Olly Betts <olly@survex.com>

	* xapian.i: zend_throw_exception takes a non-const char * as the
	  message to throw.  Presumably it doesn't modify it, but there's
	  no documentation so it's hard to be sure.  Just cast away the const
	  for now.

Tue Feb 14 14:22:35 GMT 2006  Olly Betts <olly@survex.com>

	* configure.ac: Change calls to AC_PATH_PROG(FOO, foo, ...)
	  to AC_PATH_PROGS(FOO, [$FOO foo], ...) so that the user
	  can do "./configure FOO=myfoo".  By itself, AC_PATH_PROG
	  ignore an explicitly specified FOO unless it has an absolute
	  path.

Tue Feb 14 11:31:36 GMT 2006  Olly Betts <olly@survex.com>

	* xapian-bindings.spec.in: Various updates, mostly from a patch by
	  Fabrice Colin:
	  + Automatically detect the python version.
	  + Automatically detect the PHP extension directory.
	  + Relax Tcl requirement to >= 8.1, since that's what we actually
	    require.
	  + Add support for "--without php" and --without tcl8" options to
	    rpmbuild.
	  + Rename "php4" references to "php".

Tue Feb 14 09:21:52 GMT 2006  Olly Betts <olly@survex.com>

	* php/util.i: In SWIG 1.3.28, the PHP typecheck for numbers includes
	  IS_STRING so force std::string to have a higher priority so that
	  number/string overloads can be resolved as string.  Fixes bug#68.

Sun Feb 12 18:31:26 GMT 2006  Olly Betts <olly@survex.com>

	* java/SmokeTest.java: Expanded smoketest to cover more features.

Sun Feb 12 16:01:29 GMT 2006  Olly Betts <olly@survex.com>

	* java/README: Note that the bindings work with the Eclipse javac
	  and GIJ 4.0.1.

Sun Feb 12 13:30:15 GMT 2006  Olly Betts <olly@survex.com>

	* guile/util.i: Replace with a rewrite which doesn't cause SWIG
	  warnings and is zero-byte safe.  The guile bindings are still
	  a long way from actually working though.

Sun Feb 12 12:31:21 GMT 2006  Olly Betts <olly@survex.com>

	* README: SWIG 1.3.28 now released so change "will add" to "added".

Sun Feb 12 07:30:50 GMT 2006  Olly Betts <olly@survex.com>

	* java/org/xapian/Query.java: OP_* code 9 no longer exists, so add
	  it to those rejected by the validity check.

Sun Feb 12 07:28:11 GMT 2006  Olly Betts <olly@survex.com>

	* java/native/Query.cc: Fixed memory leak in
	  Query-from-array-of-strings constructor.

Sun Feb 12 07:22:39 GMT 2006  Olly Betts <olly@survex.com>

	* java/README: Add note about how wrapped methods are named.

Sun Feb 12 07:13:36 GMT 2006  Olly Betts <olly@survex.com>

	* java/native/org_xapian_XapianJNI.cc,java/native/utils.cc,
	  java/native/xapian_jni.h: Eliminate the "_errormap" hashmap -
	  we don't need to use RTTI here, since Xapian::Error subclasses
	  can tell you their typename directly (using get_type()).

Sat Feb 11 13:10:04 GMT 2006  Olly Betts <olly@survex.com>

	* java/org/xapian/Query.java: Comment out no longer used nativeStuff
	  and nativeOperator.

Fri Feb 10 18:20:36 GMT 2006  Olly Betts <olly@survex.com>

	* java/native/xapian_jni.h: Fix 2 typos in comments.

Fri Feb 10 10:17:12 GMT 2006  Olly Betts <olly@survex.com>

	* TODO: Update: SwigValueWrapper is no longer used for std::pair;
	  CamelCase is now used for C#.
	* Makefile.am: Ship TODO.
	* README: Add reference to TODO.

Fri Feb 10 08:15:54 GMT 2006  Olly Betts <olly@survex.com>

	* java/native/Enquire.cc,java/native/org_xapian_XapianJNI.h,
	  java/org/xapian/XapianJNI.java: Fix updated wrapper for
	  Enquire::set_query.
	* java/native/Enquire.cc: Clearer code in wrapper for
	  Enquire::get_mset.
	* java/org/xapian/Query.java: Commented out unused
	  'import java.io.StringReader;'.

Fri Feb 10 08:10:51 GMT 2006  Olly Betts <olly@survex.com>

	* csharp/SmokeTest.cs: Corrected TermlistCount -> TermListCount, etc.

Fri Feb 10 08:10:12 GMT 2006  Olly Betts <olly@survex.com>

	* xapian.i: Fix compilation issues with recent changes.

Fri Feb 10 08:06:26 GMT 2006  Olly Betts <olly@survex.com>

	* csharp/Makefile.am: SWIG CVS HEAD now generates the same .cs
	  filenames for templates as 1.3.27 did, so remove workaround
	  for handling both cases.

Fri Feb 10 06:51:03 GMT 2006  Olly Betts <olly@survex.com>

	* csharp/docs/: svn:ignore Makefile and Makefile.in.

Fri Feb 10 06:49:07 GMT 2006  Olly Betts <olly@survex.com>

	* configure.ac: Require SWIG 1.3.28 (for automatic renaming to
	  CamelCase for C#).

Fri Feb 10 06:47:21 GMT 2006  Olly Betts <olly@survex.com>

	* xapian.i: For C#, get_mset -> GetMSet; get_eset -> GetESet.
	* csharp/SmokeTest.cs,csharp/docs/examples/SimpleIndex.cs,
	  csharp/docs/examples/SimpleSearch.cs,csharp/util.i: Update
	  for CamelCase changes.

Fri Feb 10 06:33:10 GMT 2006  Olly Betts <olly@survex.com>

	* xapian.i,csharp/docs/bindings.html: Rename method names to
	  CamelCase for C#.

Thu Feb 09 20:41:28 GMT 2006  Olly Betts <olly@survex.com>

	* xapian.i: Tidy up new exception handling code.
	* xapian.i: Add "%template() std::pair<Xapian::TermIterator,
	  Xapian::TermIterator>;" which stops SWIG from using SwigValueWrapper
	  on that type.

Thu Feb 09 20:18:02 GMT 2006  Olly Betts <olly@survex.com>

	* .: svn:ignore xapian-version.h.

Wed Feb 08 15:24:23 GMT 2006  Olly Betts <olly@survex.com>

	* xapian.i: Fix typo in exception throwing code for PHP5.

Fri Feb 03 03:15:02 GMT 2006  Olly Betts <olly@survex.com>

	* Makefile.am,configure.ac,php/util.i,xapian-version.h.in: Put our
	  PACKAGE_VERSION into xapian-version.h so we can #include that from
	  php/util.i without clashing with PACKAGE_VERSION, etc defined by
	  php_config.h.

Thu Jan 12 19:51:52 GMT 2006  Olly Betts <olly@survex.com>

	* TODO: Updated.

Thu Jan 12 17:23:23 GMT 2006  Olly Betts <olly@survex.com>

	* INSTALL: Note that compile time (and probably memory usage) are much
	  reduced in 0.9.3.

Thu Jan 12 17:18:10 GMT 2006  Olly Betts <olly@survex.com>

	* xapian.i: Pull out much of the common exception handling code into
	  a helper function, drastically reducing the size of the compiled
	  code for other languages like I recently did for tcl.

Thu Jan 12 15:28:16 GMT 2006  Olly Betts <olly@survex.com>

	* python/Makefile.am: "import _xapian;" before we "import xapian;" to
	  avoid creating a broken xapian.pyc is the shared library can't be
	  loaded for some reason.

Fri Jan 06 00:30:50 GMT 2006  Olly Betts <olly@survex.com>

	* php/util.i: Fix so that PACKAGE_VERSION is defined when compiling
	  the SWIG generated C++ source code.

Thu Jan 05 18:29:20 GMT 2006  Olly Betts <olly@survex.com>

	* xapian.i: SWIG/Tcl ignores the SWIG_XXXError code passed to
	  SWIG_exception so special-case Tcl's %exception block to only
	  look for the Xapian::Error baseclass.  This cuts the compile
	  time by about a factor of 3 and halves the size of the stripped
	  library!

Wed Jan 04 20:21:39 GMT 2006  Olly Betts <olly@survex.com>

	* xapian.i: Include default constructors for all classes so that SWIG
	  knows it doesn't have to use SwigValueWrapper for them.

Tue Jan 03 01:56:32 GMT 2006  Olly Betts <olly@survex.com>

	* README: Note that bindings for additional languages need a
	  smoketest, documentation, and examples.

Tue Jan 03 01:48:29 GMT 2006  Olly Betts <olly@survex.com>

	* TODO: Updated.

Tue Jan 03 01:45:11 GMT 2006  Olly Betts <olly@survex.com>

	* php/docs/bindings.html,php/smoketest.php,xapian.i: Translate Xapian
	  exceptions to PHP exceptions for PHP5.  For PHP4, handle
	  DocNotFoundError and FeatureUnavailableError by issuing a warning
	  and making the method return "Null".

Tue Jan 03 01:41:11 GMT 2006  Olly Betts <olly@survex.com>

	* php/docs/examples/simplesearch.php: Use newly wrapped Query from
	  list constructor.

Tue Jan 03 01:40:24 GMT 2006  Olly Betts <olly@survex.com>

	* tcl8/docs/examples/simpleindex.tcl: Fix typo in comment.
	* tcl8/docs/examples/simplesearch.tcl: Fix to lowercase and stem query
	  terms.

Mon Jan 02 23:40:04 GMT 2006  Olly Betts <olly@survex.com>

	* tcl8/docs/examples/simpleindex.tcl,
	  tcl8/docs/examples/simplesearch.tcl: Need explicit "xapian::" on
	  constants.
	* tcl8/docs/examples/simplesearch.tcl: Use the new Query from list
	  constructor.
	* tcl8/docs/examples/simpleindex.tcl: Tweak regex to not tokenise
	  "foo--bar" as "foo-" and "bar".
	* tcl8/smoketest.tcl: Removed commented out unused line.

Mon Jan 02 23:25:48 GMT 2006  Olly Betts <olly@survex.com>

	* tcl8/docs/bindings.html,tcl8/smoketest.tcl,tcl8/util.i,xapian.i:
	  Implement custom typemaps for Tcl, so that you can now construct
	  a Query from a list of Query objects and/or strings, and
	  Enquire::get_matching_terms is now wrapped.

Mon Jan 02 18:59:21 GMT 2006  Olly Betts <olly@survex.com>

	* configure.ac,php/docs/Makefile.am,php/docs/examples/Makefile.am,
	  python/docs/Makefile.am,python/docs/examples/Makefile.am,
	  tcl8/docs/Makefile.am,tcl8/docs/examples/Makefile.am: Eliminate
	  separate Makefile in each examples subdirectory, which makes the
	  build system simpler, smaller, and a little faster.

Mon Jan 02 18:57:47 GMT 2006  Olly Betts <olly@survex.com>

	* README: Note that Python 2.0 and Tcl 8.0 wouldn't be too hard to
	  support in case anyone is sufficiently motivated.

Mon Jan 02 18:47:03 GMT 2006  Olly Betts <olly@survex.com>

	* csharp/docs/Makefile.am: Fix path for SimpleIndex.cs; add
	  SimpleSearch.cs.

Mon Jan 02 18:12:59 GMT 2006  Olly Betts <olly@survex.com>

	* README: C# bindings are now usable.

Mon Jan 02 07:06:58 GMT 2006  Olly Betts <olly@survex.com>

	* TODO,csharp/TODO: Move C# TODO to top level, update C# entries, and
	  add entry for tcl.

Mon Jan 02 07:05:05 GMT 2006  Olly Betts <olly@survex.com>

	* csharp/docs/Makefile.am,csharp/docs/bindings.html,
	  csharp/docs/examples/: Add C# examples.
	* csharp/docs/bindings.html: Document the slightly odd names that
	  constants are currently wrapped as.

Mon Jan 02 06:49:48 GMT 2006  Olly Betts <olly@survex.com>

	* csharp/util.i: Fixed to work!

Mon Jan 02 02:48:35 GMT 2006  Olly Betts <olly@survex.com>

	* csharp/Makefile.am: Don't use $(ASSEMBLY).cc for the generated C++
	  source.  It doesn't work everywhere, so it's confusing to use it
	  in just some places.
	* csharp/util.i: Implement operator== and operator!= for the iterator
	  classes so that comparisons with the end iterator work as expected.
	* csharp/SmokeTest.cs: Add test for this.
	* csharp/docs/bindings.html: Document.

Sat Dec 31 14:15:41 GMT 2005  Olly Betts <olly@survex.com>

	* csharp/Makefile.am: Removed another reference to
	  SWIGTYPE_p_std__list_Tstd__string_t.

Sat Dec 31 13:25:31 GMT 2005  Olly Betts <olly@survex.com>

	* csharp/Makefile.am: SWIGTYPE_p_std__list_Tstd__string_t.cs is no
	  longer generated.

Sat Dec 31 06:43:37 GMT 2005  Olly Betts <olly@survex.com>

	* configure.ac: Remove php/util.i from AC_CONFIG_FILES.

Sat Dec 31 06:42:41 GMT 2005  Olly Betts <olly@survex.com>

	* python/smoketest.py: Add more tests.

Sat Dec 31 06:41:21 GMT 2005  Olly Betts <olly@survex.com>

	* php/smoketest.php: Add more tests.

Sat Dec 31 06:40:24 GMT 2005  Olly Betts <olly@survex.com>

	* php/docs/bindings.html: Update documentation to include new
	  features.

Sat Dec 31 06:39:17 GMT 2005  Olly Betts <olly@survex.com>

	* php/Makefile.am: Clean up now php/util.i is no longer a generated
	  file.

Sat Dec 31 06:29:24 GMT 2005  Olly Betts <olly@survex.com>

	* php/util.i,php/util.i.in: Generating php/util.i from configure
	  is unnecessary and risks lost changes if you fail to notice
	  and edit the wrong file, so stop doing it.  Redo Xapian section in
	  phpinfo() to look more like most other modules; New PHP typemaps:
	  you can now construct a Query object from an array of strings or
	  Query objects (or a mixture).
	* php/util.i,python/util.i,xapian.i: Change the %extend method
	  Enquire::get_matching_terms() to generate the PHP/Python list
	  directly from the TermIterator rather than constructing a
	  temporary C++ std::list.
	* python/util.i: Check for errors in more places.

Sat Dec 31 06:17:56 GMT 2005  Olly Betts <olly@survex.com>

	* tcl8/docs/bindings.html: We've not implemented the typemaps
	  which allow Enquire::get_matching_terms() to work yet, so
	  comment out that section of the documentation.

Sat Dec 31 06:15:55 GMT 2005  Olly Betts <olly@survex.com>

	* csharp/TODO,csharp/docs/bindings.html: Note that we need to write
	  the custom typemaps for Enquire::get_matching_terms() and the
	  Query list constructors.

Mon Dec 26 18:14:37 GMT 2005  Olly Betts <olly@survex.com>

	* README: Added note about supported platforms.

Sat Dec 24 15:10:53 GMT 2005  Olly Betts <olly@survex.com>

	* configure.ac: Added csharp/docs/Makefile to AC_CONFIG_FILES.

Sat Dec 24 14:27:56 GMT 2005  Olly Betts <olly@survex.com>

	* php/util.i.in: Remove language name from %typemap as it's deprecated
	  by SWIG and not needed since we only include the appropriate util.i
	  for the language we're building bindings for.

Sat Dec 24 13:13:26 GMT 2005  Olly Betts <olly@survex.com>

	* csharp/Makefile.am,csharp/extra.i,guile/Makefile.am,guile/extra.i,
	  php/Makefile.am,php/extra.i,python/util.i,tcl8/Makefile.am,
	  tcl8/extra.i,xapian.i: Eliminate all the empty extra.i files.
	  Python's isn't empty, but we can just include that from Python's
	  util.i.

Sat Dec 24 13:08:16 GMT 2005  Olly Betts <olly@survex.com>

	* csharp/util.i,xapian.i: Make ++ and -- work on iterators.

Sat Dec 24 12:21:59 GMT 2005  Olly Betts <olly@survex.com>

	* csharp/Makefile.am,csharp/TODO,csharp/docs/Makefile.am,
	  csharp/docs/bindings.html: Added documentation for C# bindings.

Thu Dec 22 23:31:40 GMT 2005  Olly Betts <olly@survex.com>

	* python/util.i: Comment out unused "get_py_int".  Use
	  PyString_AsStringAndSize() to get string and size in one.

Wed Dec 21 09:27:19 GMT 2005  Olly Betts <olly@survex.com>

	* csharp/Makefile.am: Fix SWIG invocation rule to cope with either
	  SWIG 1.3.27 or SWIG CVS HEAD (which uses a slightly different file
	  naming convention for templates).

Wed Dec 21 09:04:54 GMT 2005  Olly Betts <olly@survex.com>

	* python/util.i: Remove the language name from the %typemap arguments
	  - it's superfluous (since we only include this file for python) and
	  seems to be deprecated in SWIG.

Tue Dec 20 20:40:57 GMT 2005  Olly Betts <olly@survex.com>

	* python/util.i: Test return value of SWIG_ConvertPtr < 0 for
	  consistency with usage elsewhere.

Tue Dec 20 16:51:49 GMT 2005  Olly Betts <olly@survex.com>

	* csharp/SmokeTest.cs,csharp/TODO: SWIG now supports optional
	  parameters in C# so no need to specify them.  Also the
	  get_description() problem I noticed seems to have been
	  fixed by a newer version of SWIG.

Tue Dec 20 15:50:41 GMT 2005  Olly Betts <olly@survex.com>

	* xapian.i: Added a missing ";" and two missing "static" from the
	  previous change.

Tue Dec 20 13:05:07 GMT 2005  Olly Betts <olly@survex.com>

	* csharp/: svn:ignore SmokeTest.exe, and adjust other ignores to be
	  more specific.
	* csharp/Makefile.am,csharp/SmokeTest.cs,csharp/TODO,xapian.i:
	  SmokeTest now passes and reports exceptions verbosely.
	  Xapian::InMemory::open() is wrapped as Xapian.InMemory.open(), and
	  similarly for other database factory functions.
	* xapian.i: Removed workaround for SWIG 1.3.22's missing std_XXX.i
	  typemap files for C#.  Added workaround for SWIG 1.3.27's missing
	  SWIG_exception() for C#.  Stop renaming methods for PHP as it now
	  support overloading.  Add dtors for MSetIterator and ESetIterator
	  as the classes do have them (they just do nothing) and SWIG will
	  try to wrap the default ones anyway (and get it slightly wrong).

Tue Dec 20 09:48:56 GMT 2005  Olly Betts <olly@survex.com>

	* csharp/Makefile.am: Heed compatibility warnings and use different
	  forms for command-line switches to the C# compiler (presumably for
	  compatibility with Microsoft's compiler, though the warnings don't
	  actually say that explicitly).

Mon Dec 19 12:51:19 GMT 2005  Olly Betts <olly@survex.com>

	* tcl8/util.i: Remove typemaps for handling std::string since SWIG
	  supplies those now.

Mon Dec 19 11:45:39 GMT 2005  Olly Betts <olly@survex.com>

	* php/docs/bindings.html,php/docs/examples/simpleindex.php: You aren't
	  meant to call delete_CLASS() directly from PHP (and in fact it's
	  usually not wrapped now).

Mon Dec 19 11:37:16 GMT 2005  Olly Betts <olly@survex.com>

	* php/smoketest.php: Add feature tests for new Query wrapping stuff.

Mon Dec 19 11:34:44 GMT 2005  Olly Betts <olly@survex.com>

	* python/util.i: Convert C++ strings to python ones in a zero-byte
	  clean way.

Mon Dec 19 11:01:31 GMT 2005  Olly Betts <olly@survex.com>

	* configure.ac,python/Makefile.am: If using GCC, compile the python
	  bindings with -fno-strict-aliasing (python itself is compiled with
	  this option to avoid problems and it appears we ought to use it too
	  to avoid the same problems).

Mon Dec 12 11:15:34 GMT 2005  Olly Betts <olly@survex.com>

	* php/util.i.in: Use std::string::data() instead of c_str() as it may
	  be more efficient for some implementations.

Mon Dec 12 04:26:24 GMT 2005  Olly Betts <olly@survex.com>

	* configure.ac: Fix java separator configure test to actually work.

Mon Dec 12 02:54:10 GMT 2005  Olly Betts <olly@survex.com>

	* configure.ac,java/Makefile.am: Compile a small java program and
	  run it to find what java wants as path separator in -classpath.

Mon Dec 12 02:11:44 GMT 2005  Olly Betts <olly@survex.com>

	* java/Makefile.am,java/run-java-test: Use $(PATH_SEPARATOR) to
	  separate entries in the java -classpath command line option so
	  that it'll work on platforms where $(PATH_SEPARATOR) isn't ":".

Sun Dec 11 07:58:51 GMT 2005  Olly Betts <olly@survex.com>

	* python/util.i,xapian.i: Support a mixture of xapian.Query objects
	  and strings in the python xapian.Query(OP, SEQUENCE [, PARAM])
	  ctor.
	* python/smoketest.py: Add feature test.
	* python/docs/bindings.html: Update documentation to mention recent
	  fixes/improvements.

Sun Dec 11 07:31:21 GMT 2005  Olly Betts <olly@survex.com>

	* python/util.i,xapian.i: Fix wrapper for Xapian::Query ctor taking
	  operator and list of strings, plus optional parameter to work again.
	  Add a new wrapper which is similar but takes a list of xapian.query
	  objects instead of strings.
	* python/smoketest.py: Add regression test and feature test for
	  the above changes.

Thu Dec 08 03:39:25 GMT 2005  Olly Betts <olly@survex.com>

	* python/extra.i,python/util.i: Tweak layout for better readability;
	  Update FSF address.
	* python/extra.i: Add vim modeline.

Thu Dec 08 02:05:13 GMT 2005  Olly Betts <olly@survex.com>

	* php/docs/examples/simpleindex.php,
	  php/docs/examples/simplesearch.php: Add a more useful error message
	  if a database can't be opened; Fix inconsistent whitespace; Update
	  FSF address.

Thu Dec 08 01:58:04 GMT 2005  Olly Betts <olly@survex.com>

	* INSTALL: Improved phrasing.
	* NEWS: Added draft entry for next release.

Wed Dec 07 02:46:53 GMT 2005  Olly Betts <olly@survex.com>

	* php/docs/bindings.html: Fix typo.

Wed Dec 07 02:42:51 GMT 2005  Olly Betts <olly@survex.com>

	* php/docs/bindings.html: Fix typo; note that SWIG doesn't currently
	  support proxy classes in PHP5.

Wed Nov 30 00:22:33 GMT 2005  Olly Betts <olly@survex.com>

	* java/README,java/native/Enquire.cc,java/org/xapian/Enquire.java:
	  Wrap optional second parameter (query length) to
	  Enquire::set_query().

Tue Nov 29 04:31:44 GMT 2005  Olly Betts <olly@survex.com>

	* README: Improved.

Tue Nov 29 04:11:18 GMT 2005  Olly Betts <olly@survex.com>

	* configure.ac,php/Makefile.am: Bump required SWIG version to 1.3.26
	  and drop the special requirement for 1.3.22 for PHP (hurrah!)

Tue Nov 29 03:46:40 GMT 2005  Olly Betts <olly@survex.com>

	* php/Makefile.am,php/php.ini: Instead of "$(PHP) -c $(srcdir)" and
	  having an empty php.ini in srcdir (which we were failing to
	  distribute anyway), use "$(PHP) -n" which tells PHP not to use any
	  php.ini file.

Tue Nov 29 00:48:06 GMT 2005  Olly Betts <olly@survex.com>

	* README: Updated list of languages SWIG supports.

Sun Oct 02 14:19:20 BST 2005  Olly Betts <olly@survex.com>

	* Makefile.am: Fixed "php4" -> "php" in DIST_SUBDIRS.

Sun Oct 02 00:15:06 BST 2005  Olly Betts <olly@survex.com>

	* INSTALL,configure.ac: Add -lstdc++ to XAPIAN_LIBS if we're using
	  GCC.  OpenBSD needs it to be explicitly specified and libtool
	  handles this if it would have been implicitly linked with anyway.
	* INSTALL: Improved and expanded the text in a few places.

Sat Oct 01 14:04:51 BST 2005  Olly Betts <olly@survex.com>

	* README,configure.ac,php/,php4/: Fabrice Colin reports that the PHP4
	  bindings also work with PHP5 so extend configure test to look for
	  PHP5 too, rename "php4" directory to "php", and change other
	  references to PHP4 too.

Mon Sep 26 22:39:01 BST 2005  Olly Betts <olly@survex.com>

	* INSTALL,configure.ac: On darwin, ensure MACOSX_DEPLOYMENT_TARGET is
	  set to at least 10.3.  This is required to link the bindings, and
	  it doesn't seem to be possible to link them on 10.1 or 10.2 anyway.
	* INSTALL: Update to reflect --with and --without option changes.
	* INSTALL: Added notes about OpenBSD issues and issues with compiling
	  the bindings requiring a lot of memory.

Mon Sep 19 13:19:59 BST 2005  Olly Betts <olly@survex.com>

	* configure.ac: Change how which bindings to build are selected.  If
	  no --with* arguments are passed, then we default to building
	  bindings we detect the required tools for.  But instead of requiring
	  users to deselect bindings they don't want, they now select bindings
	  they do want.  So "./configure --with-python" will only build the
	  python bindings (and will fail if the required tools aren't
	  installed).

Sun Sep 18 23:58:08 BST 2005  Olly Betts <olly@survex.com>

	* configure.ac,csharp/Makefile.am,guile/Makefile.am,
	  java/native/Makefile.am,php4/Makefile.am,python/Makefile.am,
	  tcl8/Makefile.am: Rework how XAPIAN_CXXFLAGS is passed through
	  so that the user can override CXXFLAGS like so: make CXXFLAGS=-g

Fri Jul 15 11:12:13 BST 2005  Olly Betts <olly@survex.com>

	* configure.ac: Updated for 0.9.2.

Fri Jul 15 10:21:17 BST 2005  Olly Betts <olly@survex.com>

	* xapian.i: Added semicolon missing from recent change.

Fri Jul 15 02:15:10 BST 2005  Olly Betts <olly@survex.com>

	* NEWS: Updated for 0.9.2.

Fri Jul 15 02:10:07 BST 2005  Olly Betts <olly@survex.com>

	* xapian.i: Added wrappers for new optional flags argument to
	  QueryParser::parse_query().

Fri Jun 24 12:00:19 BST 2005  Olly Betts <olly@survex.com>

	* java/README: Add success report for Sun java 1.4.1_01a.

Fri Jun 24 11:13:03 BST 2005  Olly Betts <olly@survex.com>

	* java/Makefile.am: Actually distribute SmokeTest.java.

Fri Jun 17 03:18:19 BST 2005  Olly Betts <olly@survex.com>

	* configure.ac: csharp build uses a tool from GNU Mono called "mcs"
	  but some UNIX variants ship with a tool called "mcs" which does
	  something else.  For now, simply check the "mcs --version" is
	  understood.

Thu Jun 16 19:12:41 BST 2005  Olly Betts <olly@survex.com>

	* python/util.i: When converting a python list to vector<string> we
	  know the number of elements so reserve that number in the vector.

Thu Jun 16 19:02:03 BST 2005  Olly Betts <olly@survex.com>

	* python/util.i: Remove bogus ";" after closing "}" of "namespace {}".

Mon Jun 06 18:50:54 BST 2005  Olly Betts <olly@survex.com>

	* NEWS: Updated for 0.9.1.

Mon Jun 06 18:48:42 BST 2005  Olly Betts <olly@survex.com>

	* tcl8/docs/bindings.html: Added information from Michael Schlenker
	  about how to delete a database object such that the destructor
	  gets called.

Mon Jun 06 17:58:16 BST 2005  Olly Betts <olly@survex.com>

	* configure.ac,NEWS: Updated for 0.9.1.

Fri May 13 00:34:22 BST 2005  Olly Betts <olly@survex.com>

	* NEWS: Updated with Java information for 0.9.0.

Fri May 13 00:29:31 BST 2005  Olly Betts <olly@survex.com>

	* java/native/Query.cc,java/native/org_xapian_XapianJNI.h,
	  java/org/xapian/Query.java,java/org/xapian/XapianJNI.java,
	  java/README: Wrap optional parameters of Query(term) ctor.

Fri May 13 00:26:24 BST 2005  Olly Betts <olly@survex.com>

	* NEWS,configure.ac: Updated for 0.9.0.

Wed May 11 02:15:23 BST 2005  Olly Betts <olly@survex.com>

	* java/native/Query.cc,java/native/MSet.cc,
	  java/native/org_xapian_XapianJNI.h,java/org/xapian/Query.java,
	  java/org/xapian/MSet.java,java/org/xapian/XapianJNI.java: Updates to
	  enable compilation with 0.9.0.
	* java/Makefile.am: Add .java.class: rule so SmokeTest can be built.
	* java/README: List API additions still to be wrapped.

Tue May 10 21:01:57 BST 2005  Olly Betts <olly@survex.com>

	* python/extra.i: Should be ValueIter not ValueIterator, and fixed up
	  a few typos in the code.

Tue May 10 01:24:59 BST 2005  Olly Betts <olly@survex.com>

	* configure.ac,python/Makefile.am: Quote another setting of
	  PYTHONPATH; Don't set PYTHON_LIBS on cygwin; fix undoubled []
	  in setting of PYTHON_LIBS.

Mon May 09 20:37:42 BST 2005  Olly Betts <olly@survex.com>

	* NEWS: Updated again.

Mon May 09 18:47:46 BST 2005  Olly Betts <olly@survex.com>

	* configure.ac,python/Makefile.am: Changes to help building the python
	  bindings under mingw.

Mon May 09 15:22:30 BST 2005  Olly Betts <olly@survex.com>

	* python/Makefile.am: Add "" around PYTHONPATH setting in
	  TESTS_ENVIRONMENT to protect PYTHON_PATHSEP from the shell
	  (PYTHON_PATHSEP is ';' under Windows).
	* python/Makefile.am: Explicitly pass -outdir to SWIG because Windows
	  versions of SWIG only consider '\' as a directory separator when
	  extracting the directory from the argument to -o.

Mon May 09 11:02:08 BST 2005  Olly Betts <olly@survex.com>

	* configure.ac: If python is found, also check that Python.h exists
	  (it may not be if the python-dev package (or similar) isn't
	  installed).

Mon May 09 11:00:08 BST 2005  Olly Betts <olly@survex.com>

	* python/extra.i: Removed python iter wrappers for removed methods
	  QueryParser::termlist_begin() and termlist_end().

Mon May 09 10:54:47 BST 2005  Olly Betts <olly@survex.com>

	* xapian.i: Removed wrappers for removed methods
	  QueryParser::termlist_begin() and termlist_end().

Fri May 06 23:22:28 BST 2005  Olly Betts <olly@survex.com>

	* NEWS: Updated in preparation for 0.9.0.

Fri May 06 20:39:50 BST 2005  Olly Betts <olly@survex.com>

	* python/Makefile.am: Use correct path separator in PYTHONPATH when
	  generating .pyc file.

Fri May 06 17:57:05 BST 2005  Olly Betts <olly@survex.com>

	* configure.ac,python/Makefile.am: Make configure probe for correct
	  separator to use in PYTHONPATH.

Thu May 05 13:17:36 BST 2005  Olly Betts <olly@survex.com>

	* skiptest: Add skiptest script needed by last-but-one commit.

Thu May 05 12:44:01 BST 2005  Olly Betts <olly@survex.com>

	* xapian.i: Back out PHP4 specific hacks added since 0.8.5 which
	  were only needed for SWIG 1.3.23 and later,

Wed May 04 18:07:49 BST 2005  Olly Betts <olly@survex.com>

	* configure.ac,Makefile.am: Setting PHP4 to "exit 77 #" doesn't
	  actually work right, so use a trivial shell script to skip PHP
	  tests if we can't find the PHP interpreter.

Wed May 04 02:00:31 BST 2005  Olly Betts <olly@survex.com>

	* csharp/Makefile.am,python/Makefile.am,java/native/Makefile.am,
	  guile/Makefile.am,tcl8/Makefile.am,php4/Makefile.am: Pass
	  -no-undefined in *_la_LDFLAGS because libtool requires in on
	  MS Windows.  Also use $(PATH_SEPARATOR) instead of ':' when
	  specifying search paths.

Fri Apr 29 09:57:17 BST 2005  Olly Betts <olly@survex.com>

	* xapian.i: Rename second version of Muscat36::open_da() for guile
	  like we do for PHP4.
	* configure.ac: Disable guile by default, as it needs more work.

Thu Apr 28 21:21:23 BST 2005  Olly Betts <olly@survex.com>

	* xapian.i: If a backend is disabled in the xapian-core we're building
	  against, provide stub definitions of the database factory functions
	  so there isn't a link failure.
	* xapian.i: This means we can now wrap the Muscat36 factory functions.
	* xapian.i: QueryParser::set_stemming_options() has been renamed to
	  set_stemming_strategy().

Fri Apr 22 01:33:41 BST 2005  Olly Betts <olly@survex.com>

	* xapian.i: Updated to reflect 0.9.0 API.

Thu Apr 07 23:49:51 BST 2005  Olly Betts <olly@survex.com>

	* xapian.i: Removed superfluous ';' after 'namespace { ... }'.

Tue Apr 05 15:23:44 BST 2005  Olly Betts <olly@survex.com>

	* configure.ac: Fix version test to allow for any _svn6789 suffix.

Tue Apr 05 00:50:36 BST 2005  Olly Betts <olly@survex.com>

	* csharp/.cvsignore,python/docs/.cvsignore,
	  python/docs/examples/.cvsignore,python/.cvsignore,
	  java/native/.cvsignore,java/org/xapian/errors/.cvsignore,
	  java/org/xapian/.cvsignore,java/org/xapian/examples/.cvsignore,
	  java/org/.cvsignore,java/.cvsignore,debian/.cvsignore,
	  guile/.cvsignore,tcl8/docs/.cvsignore,tcl8/docs/examples/.cvsignore,
	  tcl8/.cvsignore,php4/docs/.cvsignore,php4/docs/examples/.cvsignore,
	  php4/.cvsignore,.cvsignore: Remove .cvsignore files, as they're not
	  used by SVN.

Tue Apr 05 00:34:09 BST 2005  Olly Betts <olly@survex.com>

	* configure.ac,php4/Makefile.am: There are problems with the PHP glue
	  code produced by SWIG 1.3.23 and later - optional arguments aren't
	  optional.  So add back the SWIG_1_3_22 machinery.

Tue Mar 29 15:14:11 BST 2005  Olly Betts <olly@survex.com>

	* csharp/Makefile.am: Updated list of generated .cs files.

Tue Mar 29 14:48:21 BST 2005  Olly Betts <olly@survex.com>

	* xapian.i: Fix C# warnings.

Tue Mar 29 13:57:36 BST 2005  Olly Betts <olly@survex.com>

	* xapian.i: For PHP4, rename default Database ctor to Database_empty
	  instead of suppressing the Database(const string &path) ctor.

Tue Mar 29 13:39:36 BST 2005  Olly Betts <olly@survex.com>

	* configure.ac: Pass -Werror to SWIG.
	* xapian.i: Fix all the SWIG warnings which are now errors.

Tue Mar 29 13:29:47 BST 2005  James Aylett  <james@tartarus.org>

	* don't wrap MSet::max_size() as it's there for STL
	  compatibility rather than useful functionality.

Tue Mar 29 11:55:26 BST 2005  James Aylett  <james@tartarus.org>

	* when running PHP4 tests, use a blank config file so that if
	  the xapian bindings are already installed as an extension and
	  loaded automatically in the default config, they won't be
	  during the test run.

	  The tests use dl(), so will pick up the version we've just
	  built.

Tue Mar 29 10:32:36 BST 2005  Olly Betts <olly@survex.com>

	* configure.ac,php4/Makefile.am: SWIG > 1.3.22 *does* work for PHP -
	  the problem was that I had an older PHP SWIG glue shared library
	  installed and this clashes with new glue libraries (but not older
	  ones).  So strip out the machinery to use a different SWIG version
	  for PHP.
	* configure.ac: Require SWIG >= 1.3.24.

Mon Mar 21 09:37:45 GMT 2005  James Aylett  <james@tartarus.org>

	* xapian.i: updated SWIG-based bindings to latest API

	* python/extra.i: more Python-style iterators

	* tcl8/docs/.cvsignore, tcl8/docs/examples/.cvsignore: ignore
	  autogenerated Makefile.in, Makefile

Mon Mar 21 07:01:14 GMT 2005  Olly Betts <olly@survex.com>

	* configure.ac,php4/Makefile.am: Use SWIG 1.3.22 for PHP bindings
	  as more recent versions don't work.
	* configure.ac: If configure can't find the php interpreter (as php4
	  or php), it probably just means it's not on PATH.  We only need it
	  for running the smoketest, so substitute "exit 77 #" instead which
	  will cause the test to skip (previously we substituted "missing"
	  which causes the test to fail).

Wed Feb 23 04:08:55 GMT 2005  Olly Betts <olly@survex.com>

	* NEWS: Updated for 0.8.5.1.

Wed Feb 23 04:07:48 GMT 2005  Olly Betts <olly@survex.com>

	* README: Refer reader to java/README for java specific information.

Tue Feb 22 16:12:55 GMT 2005  Olly Betts <olly@survex.com>

	* java/Makefile.am,java/README,java/native/Makefile.am,
	  java/org/xapian/Makefile.am,java/org/xapian/errors/Makefile.am:
	  Fixed how the jar file is made, and build it directory to the built
	  subdirectory rather than requiring an "install" step.  Updated the
	  README to add a "how to build" section.  Tweak the java commands in
	  the README for running the examples to work around a bug in Debian
	  gij's java wrapper script.  Added a README section about tested java
	  platforms.  Automatically "install" the JNI glue library in "built"
	  and remove the .la file (which is useless here).

Tue Feb 22 01:38:14 GMT 2005  Olly Betts <olly@survex.com>

	* configure.ac: Set version to 0.8.5.1 and fix version check.

Mon Feb 21 20:17:07 GMT 2005  Olly Betts <olly@survex.com>

	* COPYING: This code is under the GPL (except the Java bindings which
	  are MIT-style, but that's GPL compatible anyway).

Mon Feb 21 20:11:36 GMT 2005  Olly Betts <olly@survex.com>

	* configure.ac: Run tests using the C++ compiler; Allow bindings
	  version to have an extra "patchlevel", yet still match with
	  corresponding xapian-core version (e.g. 0.8.5.1 and 0.8.5);
	  Use "-Wno-unused" when compiling JNI C++ code to ignore harmless
	  warnings in generated code (we were specially passing "-Wunused"
	  which was a thinko I believe!)

Mon Feb 21 20:08:56 GMT 2005  Olly Betts <olly@survex.com>

	* java/Makefile.am,java/org/xapian/examples/Makefile.am: "make clean"
	  should remove the generated class files.

Mon Feb 21 20:06:19 GMT 2005  Olly Betts <olly@survex.com>

	* java/README: Added list of unwrapped methods and classes.

Mon Feb 21 20:03:06 GMT 2005  Olly Betts <olly@survex.com>

	* java/.cvsignore: Add "built" directory.

Mon Feb 21 20:02:17 GMT 2005  Olly Betts <olly@survex.com>

	* java/Makefile.am,java/run-java-test: Run SmokeTest on "make check".

Mon Feb 21 18:42:32 GMT 2005  Olly Betts <olly@survex.com>

	* java/org/xapian/ExpandDecider.java,
	  java/org/xapian/MatchDecider.java: Fix GCJ warning.

Mon Feb 21 18:42:03 GMT 2005  Olly Betts <olly@survex.com>

	* java/org/xapian/errors/Makefile.am: Remove lingering reference to
	  InvalidDataError.java and InvalidDataError.class.

Mon Feb 21 05:16:28 GMT 2005  Olly Betts <olly@survex.com>

	* java/.cvsignore,java/SmokeTest.java,java/native/,java/org/xapian/,
	  java/org/xapian/errors/,java/org/xapian/examples/:
	  Added missing .java sources and removed unused ones; Added java
	  smoketest (not yet run automatically); Added .cvsignore files for
	  generated files; Updated to use new ctors for Database and
	  WritableDatabase which replace Auto::open(); Wrap
	  Database::get_lastdocid(); Wrap ESetIterator::prev() and
	  MSetIterator::prev(); Fixed glitches in automake build system;
	  Prefer Query::empty() to Query::is_empty(); Wrap InMemory::open();
	  Disable Eric's QueryParser - for consistency we should wrap the
	  C++ version by default; Removed forced flush() from
	  WritableDatabase::delete_document() wrapper.
	* java/org/xapian/examples/SimpleSearch.java: tweaked to be more like
	  the C++ version.

Mon Feb 21 05:02:30 GMT 2005  Olly Betts <olly@survex.com>

	* java/README: Need . in -classpath.

Tue Jan 18 02:27:06 GMT 2005  Olly Betts <olly@survex.com>

	* java/org/xapian/Xapian.java: Another missing java source!

Sun Jan 09 13:59:17 GMT 2005  Olly Betts <olly@survex.com>

	* configure.ac: Check for "php" as well as "php4", and fall-back to
	  missing so the error message from "make check" is better.

Thu Dec 23 19:17:39 GMT 2004  Olly Betts <olly@survex.com>

	* configure.ac,NEWS: Version 0.8.5.

Thu Dec 23 19:16:53 GMT 2004  Olly Betts <olly@survex.com>

	* INSTALL,README: Added better installation instructions.

Mon Dec 20 16:29:01 GMT 2004  Olly Betts <olly@survex.com>

	* python/Makefile.am: Simpler .pyc fix.

Fri Dec 10 17:13:52 GMT 2004  Richard Boulton <richard@tartarus.org>

	* python/Makefile.am: Fixed bytecode compilation of xapian.py.
	  xapian.pyc was being generated in the same directory
	  as xapian.py, but Makefile.am was looking in current directory
	  when installing it.  Additionally, VPATH builds were broken.

Wed Dec 08 16:18:39 GMT 2004  Olly Betts <olly@survex.com>

	* NEWS: Fixed typo, bumped date.

Wed Dec 08 02:13:25 GMT 2004  Olly Betts <olly@survex.com>

	* php4/docs/bindings.html,python/docs/bindings.html,
	  tcl8/docs/bindings.html: Reworked text about Xapian::Auto namespace
	  and a few other tweaks.

Tue Dec 07 19:55:48 GMT 2004  Olly Betts <olly@survex.com>

	* xapian.i,php4/docs/examples/simpleindex.php,
	  php4/docs/examples/simplesearch.php,python/docs/examples/,
	  tcl8/docs/bindings.html,tcl8/docs/examples/simpleindex.tcl,
	  tcl8/docs/examples/simplesearch.tcl: Wrap the new constructors
	  for Database and WritableDatabase, use these in the examples,
	  and removed mentions of Auto::open() from the documentation.
	  Don't wrap the WritableDatabase forms of Auto::open() and
	  Quartz::open() in tcl8 since the destructor never gets called.

Tue Dec 07 19:53:48 GMT 2004  Olly Betts <olly@survex.com>

	* README: Updated to list fully supported languages and improved
	  wording.

Thu Dec 02 13:31:40 GMT 2004  Olly Betts <olly@survex.com>

	* xapian.i: Weight::clone is for internal use - don't wrap it.
	* xapian.i: For PHP4, rename the default BM25Weight ctor to
	  BM25Weight_default and the default TradWeight ctor to
	  TradWeight_default.

Thu Dec 02 13:30:55 GMT 2004  Olly Betts <olly@survex.com>

	* python/Makefile.am: test -d before mkdir to avoid worrying looking
	  warning from make.

Thu Dec 02 03:40:16 GMT 2004  Olly Betts <olly@survex.com>

	* NEWS: Updated.

Thu Dec 02 03:37:06 GMT 2004  Olly Betts <olly@survex.com>

	* configure.ac: SWIG 1.3.23 causes warnings (and quite likely problems)
	  with PHP4.  It helps C#, but since that's unfinished, PHP4
	  definitely matters more, so drop back to SWIG 1.3.22.

Thu Dec 02 03:27:37 GMT 2004  Olly Betts <olly@survex.com>

	* configure.ac: Added tcl8/docs/Makefile tcl8/docs/examples/Makefile
	  to AC_CONFIG_FILES.

Thu Dec 02 03:05:11 GMT 2004  Olly Betts <olly@survex.com>

	* NEWS,xapian.i: Removed the director for Xapian::Weight for now,
	  since it was causing swig to generate code which didn't compile.

Thu Dec 02 03:03:39 GMT 2004  Olly Betts <olly@survex.com>

	* python/.cvsignore: Updated.

Thu Dec 02 03:00:56 GMT 2004  Olly Betts <olly@survex.com>

	* python/Makefile.am: Fixed PYTHONPATH for running smoketest.py.

Wed Dec 01 21:32:02 GMT 2004  Olly Betts <olly@survex.com>

	* xapian.i: Prototype Weight::clone() method so that SWIG directors
	  know about it.

Wed Dec 01 16:11:32 GMT 2004  Olly Betts <olly@survex.com>

	* tcl8/Makefile.am,tcl8/docs/Makefile.am,
	  tcl8/docs/examples/Makefile.am: Ship and install docs and examples
	  for tcl8 bindings.

Wed Dec 01 15:41:56 GMT 2004  Olly Betts <olly@survex.com>

	* Makefile.am: Distribute xapian-bindings.spec.in.

Wed Dec 01 15:39:55 GMT 2004  Olly Betts <olly@survex.com>

	* xapian-bindings.spec.in: No longer need "BuildRequires: swig";
	  disable building of csharp bindings; package tcl8 documentation;
	  updated to package the tcl8 bindings at their new location.

Wed Dec 01 05:59:24 GMT 2004  Olly Betts <olly@survex.com>

	* NEWS: It's now tomorrow, so bump the 0.8.4 release date.

Wed Dec 01 05:57:41 GMT 2004  Olly Betts <olly@survex.com>

	* tcl8/docs/examples/simplesearch.tcl: Need Tcl 8.1 or later.

Wed Dec 01 05:54:45 GMT 2004  Olly Betts <olly@survex.com>

	* tcl8/docs/examples/simpleindex.tcl: Tweaked to actually work.

Wed Dec 01 05:18:18 GMT 2004  Olly Betts <olly@survex.com>

	* tcl8/docs/examples/simpleindex.tcl: Simpler, more idiomatic code
	  which doesn't rely on features added since Tcl 8.1.

Tue Nov 30 22:42:14 GMT 2004  Olly Betts <olly@survex.com>

	* NEWS,configure.ac: Updated for 0.8.4 release.

Mon Nov 29 04:17:42 GMT 2004  Olly Betts <olly@survex.com>

	* configure.ac,csharp/Makefile.am,guile/Makefile.am,php4/Makefile.am,
	  python/Makefile.am,tcl8/Makefile.am: Instead of requiring the user
	  to have a really recent SWIG installed, ship the files SWIG
	  generates.  Disable all the SWIG rules unless configure is run
	  with --enable-maintainer-mode to make sure they aren't triggered
	  accidentally by make with dodgy VPATH or anything else.
	* csharp/Makefile.am: Updated the list of generated .cs files to
	  include the subclasses of Weight.

Sun Nov 28 02:51:37 GMT 2004  Olly Betts <olly@survex.com>

	* csharp/TODO: Note that SWIG 1.3.23 apparently implements optional
	  parameters for C#.

Sun Nov 28 01:50:45 GMT 2004  Olly Betts <olly@survex.com>

	* csharp/Makefile.am: Wrapping for Xapian::Weight means we need to add
	  Weight.cs to the list of generated sources.

Sat Nov 27 03:00:24 GMT 2004  Olly Betts <olly@survex.com>

	* xapian.i: Mark Weight as needing a director for Python.

Tue Nov 16 02:59:18 GMT 2004  Olly Betts <olly@survex.com>

	* configure.ac,csharp/Makefile.am,guile/Makefile.am,php4/Makefile.am,
	  python/Makefile.am,tcl8/Makefile.am: Use newly added option
	  `xapian-config --swigflags` which (a) avoids always passing
	  -I/usr/include which could cause problems if we're using a Xapian
	  install not in /usr and there's another one in /usr and (b) avoids
	  problems if `xapian-config --cxxflags` contains flags other than
	  -I<something>.

Sun Nov 14 06:30:47 GMT 2004  Olly Betts <olly@survex.com>

	* xapian.i: Wrapped Xapian::Weight and subclasses (compiles, but
	  otherwise totally untested).  Nothing special is done about
	  directors, so deriving your own Weight subclass in the scripting
	  language probably won't currently work.

Wed Nov 10 03:32:23 GMT 2004  Olly Betts <olly@survex.com>

	* README: Improved a bit.

Wed Nov 10 03:24:08 GMT 2004  Olly Betts <olly@survex.com>

	* xapian.i: %name is deprecated, so use %rename instead.  This also
	  works around a bug currently in SWIG CVS HEAD.

Wed Nov 10 01:47:33 GMT 2004  Olly Betts <olly@survex.com>

	* xapian.i: Second argument to Document::add_posting() isn't optional.

Tue Nov 09 03:06:56 GMT 2004  Olly Betts <olly@survex.com>

	* configure.ac,csharp/Makefile.am,guile/Makefile.am,
	  java/native/Makefile.am,php4/Makefile.am,python/Makefile.am,
	  tcl8/Makefile.am: We now get -AA or -std strict_ansi from
	  xapian-config, so we don't need to probe for them ourselves.

Sat Nov 06 16:19:30 GMT 2004  Olly Betts <olly@survex.com>

	* configure.ac: Check GXX instead of GCC when deciding whether to pass
	  GCC specific warning flags.

Sat Nov 06 13:04:52 GMT 2004  Olly Betts <olly@survex.com>

	* configure.ac: Reinstated the check that the bindings version matches
	  the version of the xapian library.  It was added in 0.8.2, but
	  accidentally removed in 0.8.3.

Sat Nov 06 12:44:40 GMT 2004  Olly Betts <olly@survex.com>

	* configure.ac: Protect tcl header version test by prepending x to
	  both the strings being tested.

Tue Nov 02 05:59:54 GMT 2004  Olly Betts <olly@survex.com>

	* configure.ac: Removed pointless probe for a C compiler.

Tue Nov 02 05:54:45 GMT 2004  Olly Betts <olly@survex.com>

	* configure.ac: Require SWIG 1.3.22 (for guile).

Sat Oct 30 19:51:10 BST 2004  Olly Betts <olly@survex.com>

	* csharp/Makefile.am: Contents of xxx_SOURCES must be literal.

Thu Oct 28 04:45:15 BST 2004  Olly Betts <olly@survex.com>

	* csharp/Makefile.am,csharp/SmokeTest.cs: Added a smoketest.
	  Currently it fails.
	* csharp/Makefile.am: Updated list of generated .cs files.

Thu Oct 28 04:37:31 BST 2004  Olly Betts <olly@survex.com>

	* xapian.i: In the Query ctor which takes a vector of terms, only
	  call set_window if window is non-zero.  Otherwise things go wrong
	  if we're passed an empty vector.

Wed Oct 27 03:34:10 BST 2004  Olly Betts <olly@survex.com>

	* configure.ac: Added note that the bindings can easily be compiled
	  for use with Tcl 8.0, in case anybody needs that for some reason.

Sun Oct 24 02:07:31 BST 2004  Olly Betts <olly@survex.com>

	* python/docs/examples/simpleindex.py: Trim spaces from the start as
	  well as from the end of each line.  Simplify the loop slightly.

Sun Oct 24 01:54:17 BST 2004  Olly Betts <olly@survex.com>

	* tcl8/docs/bindings.html,tcl8/docs/examples/simpleindex.tcl: Added
	  Tcl version of simpleindex from xapian-examples.

Sat Oct 23 15:57:00 BST 2004  Olly Betts <olly@survex.com>

	* configure.ac,tcl8/Makefile.am: Use the TCL_STUBS mechanism so that
	  compiled extensions are portable between different versions of Tcl.
	  This needs Tcl 8.1, so bump the required Tcl version (was 8.0).
	  Also install in the directory above $tcl_library so the built
	  extension can be found by other Tcl versions.

Fri Oct 22 03:24:11 BST 2004  Olly Betts <olly@survex.com>

	* php4/docs/bindings.html,python/docs/bindings.html,
	  tcl8/docs/bindings.html: Mention the example scripts near the start
	  of the documentation, not right at the end.
	* php4/docs/bindings.html: Remove documentation explicitly saying
	  how we wrap Xapian::QueryParser and Xapian::Stem since we wrap them
	  exactly as we wrap everything else we don't mention!

Fri Oct 22 03:21:20 BST 2004  Olly Betts <olly@survex.com>

	* tcl8/.cvsignore,tcl8/Makefile.am: Pass -pkgversion to SWIG to set
	  the Tcl package version; create pkgIndex.tcl so the package can
	  be loaded in the usual Tcl way; install in "xapian<VERSION>"
	  subdirectory of the Tcl library directory, as is the convention.

Fri Oct 22 02:36:00 BST 2004  Olly Betts <olly@survex.com>

	* tcl8/docs/bindings.html: Added documentation for tcl8.

Fri Oct 22 02:21:48 BST 2004  Olly Betts <olly@survex.com>

	* python/docs/examples/simpleexpand.py,
	  python/docs/examples/simplematchdecider.py,
	  python/docs/examples/simplesearch.py: Changed to use James' newly
	  wrapped Query from list of terms ctor.
	* python/docs/examples/simplematchdecider.py: Make the example
	  MatchDecider exclude documents matching a value, rather than a term.
	  The latter is a very inefficient way to do what AND_NOT does, and
	  we don't want examples to mislead like that.

Thu Oct 21 18:00:14 BST 2004  Olly Betts <olly@survex.com>

	* python/docs/bindings.html: Note that you can construct a query
	  from a list of terms, even if you can't from a list of queries.
	  Add HTML links to the examples.

Thu Oct 21 17:44:19 BST 2004  Olly Betts <olly@survex.com>

	* python/docs/bindings.html: Remove documentation explicitly saying
	  how we wrap Xapian::QueryParser and Xapian::Stem since we wrap them
	  exactly as we wrap everything else we don't mention!  Also mention
	  simpleexpand example.

Thu Oct 21 16:59:03 BST 2004  Olly Betts <olly@survex.com>

	* php4/Makefile.am: Note why we pass -I. to SWIG.

Thu Oct 21 02:45:15 BST 2004  Olly Betts <olly@survex.com>

	* xapian.i: It turns out that we do need to wrap MSet::MSet() after
	  all (simpleexpand.py uses it, for example).

Thu Oct 21 02:43:34 BST 2004  Olly Betts <olly@survex.com>

	* python/docs/examples/: Report messages for Xapian exceptions.
	  Removed MAX_PROB_TERM_LENGTH from scripts which don't use it.

Thu Oct 21 01:39:08 BST 2004  Olly Betts <olly@survex.com>

	* tcl8/smoketest.tcl: Explicitly require at least Tcl version 8.

Thu Oct 21 01:35:28 BST 2004  Olly Betts <olly@survex.com>

	* tcl8/docs/examples/simplesearch.tcl: Use more idiomatic (and less
	  idiotic) Tcl thanks to contributions from Michael Schlenker.

Wed Oct 20 05:29:57 BST 2004  Olly Betts <olly@survex.com>

	* tcl8/docs/examples/simplesearch.tcl: Sussed out what Query::OP_OR
	  is wrapped as.

Wed Oct 20 05:18:36 BST 2004  Olly Betts <olly@survex.com>

	* tcl8/docs/examples/simplesearch.tcl: Translated simplesearch into
	  Tcl.

Tue Oct 19 21:07:06 BST 2004  Olly Betts <olly@survex.com>

	* python/Makefile.am: Added xapian_wrap.h as a target for the rule
	  which runs SWIG.

Tue Oct 19 21:05:11 BST 2004  Olly Betts <olly@survex.com>

	* tcl8/Makefile.am: Wrap in a tcl8 namespace "Xapian".
	* tcl8/Makefile.am,tcl8/smoketest.tcl: Added a smoketest.

Wed Oct  6 17:28:54 BST 2004  James Aylett  <james@tartarus.org>

	* get overloaded Query(Query::op, vector<string>*, termpos)
	  constructor working in Python

Thu Sep 30 02:29:13 BST 2004  Richard Boulton <richard@tartarus.org>

	* csharp/Makefile.am: Add XapianSharp.snk to CLEANFILES.
	  Place generated bindings into C# namespace "Xapian".
	  Change module name to Xapian. (Assembly remains as XapianSharp).
	  Remove -noproxy option from swig.
	  Update list of csharp source file to work with new swig options.
	* csharp/.cvsignore: Add XapianSharp.snk, now it's a generated
	  file.

Wed Sep 29 19:04:41 BST 2004  Olly Betts <olly@survex.com>

	* xapian.i: Reenabled inclusion of typemaps.i and exception.i for
	  Guile.  This was disabled in June 2000.  4 years later SWIG seems
	  to process them successfully.

Wed Sep 29 19:01:28 BST 2004  Olly Betts <olly@survex.com>

	* configure.ac,csharp/Makefile.am: Get configure to find sn.

Wed Sep 29 17:23:23 BST 2004  Richard Boulton <richard@tartarus.org>

	* csharp/: Generate strong name file automatically.

Wed Sep 29 14:17:50 BST 2004  Olly Betts <olly@survex.com>

	* csharp/Makefile.am: Added "touch op.cs" so the build system works
	  on SWIG <= 1.3.21 as well as SWIG 1.3.22.

Wed Sep 29 14:11:48 BST 2004  Olly Betts <olly@survex.com>

	* configure.ac: CSharp bindings now build, so enable them if the
	  required tools are available.

Wed Sep 29 03:00:05 BST 2004  Olly Betts <olly@survex.com>

	* csharp/Makefile.am: Removed hardcoded values for GACUTIL and CSC
	  which were overriding any values configure tried to set.

Wed Sep 29 02:57:07 BST 2004  Olly Betts <olly@survex.com>

	* csharp/Makefile.am: Fixed to build when srcdir != builddir.

Tue Sep 28 20:33:21 BST 2004  Olly Betts <olly@survex.com>

	* configure.ac: The guile bindings do now build (though I don't
	  know guile so can't test them), so enable the guile detection
	  machinery in configure.

Tue Sep 28 19:32:33 BST 2004  Olly Betts <olly@survex.com>

	* csharp/Makefile.am: Add op.cs to XAPIAN_SWIG_CS_SRCS.

Tue Sep 28 19:06:02 BST 2004  Olly Betts <olly@survex.com>

	* configure.ac: AC_PATH_PROG calls AC_SUBST, so we don't need to.

Tue Sep 28 19:04:17 BST 2004  Olly Betts <olly@survex.com>

	* csharp/Makefile.am: Set AM_CXXFLAGS.

Tue Sep 28 16:45:25 BST 2004  Olly Betts <olly@survex.com>

	* xapian.i: Workaround not being able to include stl.i with C#.

Tue Sep 28 16:22:47 BST 2004  Richard Boulton <richard@tartarus.org>

	* csharp/AssemblyInfo.cs.in: New file - includes strong name
	  in the assembly.
	* csharp/Makefile.am: Build assembly with a strong name, to
	  make gacutil happy.  Use gacutil to install the assembly.
	  Change xapian_wrap.cc to XapianSharp.cc
	* csharp/XapianSharp.snk: New file - strong name for XapianSharp.
	* csharp/.cvsignore: Ignore XapianSharp.{cc,loT}
	* configure.ac: Generate csharp/AssemblyInfo.cs

Sun Sep 26 19:34:54 BST 2004  Richard Boulton <richard@tartarus.org>

	* README: Mention that I'm working on C# bindings.
	* csharp/.cvsignore: Ignore generated .cs and .dll files

Sat Sep 25 02:51:22 BST 2004  Richard Boulton <richard@tartarus.org>

	* configure.ac,Makefile.am,csharp/: Add C sharp bindings, created
	  with SWIG.  Build disabled by default for now, because these are
	  completely untested, and probably need quite a bit of work.  In
	  addition, all the SWIG packages I've found seem to require a
	  patch to work correctly with csharp (various stl_*.i packages are
	  reported missing, creating them with "touch" seems to work, but
	  may break things subtly).  I need to learn C# before I can test
	  these bindings...

Mon Sep 20 15:28:04 BST 2004  Olly Betts <olly@survex.com>

	* NEWS,configure.ac: Version 0.8.3.

Mon Sep 20 15:10:57 BST 2004  Olly Betts <olly@survex.com>

	* java/org/xapian/.cvsignore,java/org/xapian/errors/.cvsignore:
	  Updated to ignore .class files.

Sun Sep 19 23:28:14 BST 2004  Olly Betts <olly@survex.com>

	* .cvsignore,Makefile.am,configure.ac,xapian-bindings.spec.in:
	  Added spec file contributed by Fabrice Colin.

Sun Sep 19 17:56:32 BST 2004  Olly Betts <olly@survex.com>

	* guile/.cvsignore: Added xapian_wrap.cc and xapianc.la.

Fri Sep 17 10:00:59 BST 2004  Olly Betts <olly@survex.com>

	* php4/docs/Makefile.am: Include php4/docs/bindings.html in the
	  tarball.

Fri Sep 17 00:54:12 BST 2004  Olly Betts <olly@survex.com>

	* php4/Makefile.am,python/Makefile.am: DIST_SUBDIRS is superfluous
	  when it's identical to SUBDIRS.

Fri Sep 17 00:52:47 BST 2004  Olly Betts <olly@survex.com>

	* java/org/xapian/Makefile.am,java/org/xapian/errors/Makefile.am:
	  Pass -classpath to javac; make sure errors subdirectory is built
	  before we try to build the jar file.

Fri Sep 17 00:00:25 BST 2004  Olly Betts <olly@survex.com>

	* configure.ac,tcl8/Makefile.am: Improved check for tcl.h to work with
	  Fedora Core 2.

Thu Sep 16 23:02:28 BST 2004  Olly Betts <olly@survex.com>

	* java/native/Makefile.am,java/org/xapian/Makefile.am: Fixed "make
	  install" to not give libtool error.

Thu Sep 16 22:51:26 BST 2004  Olly Betts <olly@survex.com>

	* php4/docs/examples/Makefile.am: Include simplesearch.php and
	  simpleindex.php in the tarball.

Wed Sep 15 18:47:58 BST 2004  Olly Betts <olly@survex.com>

	* configure.ac: Noted that -modern affects xapian.py (xapian_wrap.cc
	  is unchanged).

Wed Sep 15 18:22:23 BST 2004  Olly Betts <olly@survex.com>

	* configure.ac,php4/Makefile.am: Removed the recently added
	  SWIG_PHP_LDFLAGS machinery.  We only need to pass those if
	  we use swig's -noruntime option (which we don't do).

Wed Sep 15 17:38:02 BST 2004  Olly Betts <olly@survex.com>

	* configure.ac,python/Makefile.am: Use swig's -modern switch for
	  Python 2.2 and up - it gives cleaner, leaner, faster wrapper code.

Tue Sep 14 03:37:55 BST 2004  Olly Betts <olly@survex.com>

	* guile/Makefile.am,guile/extra.i: Added empty extra.i which
	  will be required when these bindings get ressurected.

Tue Sep 14 03:37:23 BST 2004  Olly Betts <olly@survex.com>

	* tcl8/Makefile.am: Don't install xapian.la.

Tue Sep 14 03:35:57 BST 2004  Olly Betts <olly@survex.com>

	* tcl8/extra.i: This had been copied from php4/extra.i without
	  changing reference in comments from PHP4 to Tcl - fixed.

Mon Sep 13 05:08:51 BST 2004  Olly Betts <olly@survex.com>

	* configure.ac: Version 0.8.2.

Mon Sep 13 04:59:54 BST 2004  Olly Betts <olly@survex.com>

	* NEWS,xapian.i,php4/docs/bindings.html,python/docs/bindings.html:
	  Wrap ESet::back(), Database::get_lastdocid(), and the new optional
	  third parameter to Enquire::set_sorting().  Don't wrap MSet::MSet().
	  Wrap operator-- as prev() for MSetIterator and ESetIterator.  Wrap
	  Quartz, InMemory, and Remote database factory functions as
	  quartz_open(), inmemory_open(), and remote_open().  Wrap static
	  Stem::get_available_languages() and Stem::get_description().
	* php4/smoketest.php,python/smoketest.py: Open an InMemory database
	  and add the document to it as an additional test.

Sun Sep 12 14:31:17 BST 2004  Olly Betts <olly@survex.com>

	* xapian.i: Add back is_empty() aliases for compatibility.

Thu Sep 09 04:19:54 BST 2004  Olly Betts <olly@survex.com>

	* configure.ac,php4/Makefile.am,php4/smoketest.php: Added smoke test
	  for PHP4 bindings.
	* python/Makefile.am: Fixed multiple setting of EXTRA_DIST.

Thu Sep 09 03:21:30 BST 2004  Olly Betts <olly@survex.com>

	* php4/docs/examples/simpleindex.php,
	  php4/docs/examples/simplesearch.php: Removed "dl('xapian.so')" -
	  instead document how to configure PHP to load the module.

Thu Sep 09 03:14:57 BST 2004  Olly Betts <olly@survex.com>

	* NEWS: Started to updated for next release.

Thu Sep 09 03:07:43 BST 2004  Olly Betts <olly@survex.com>

	* php4/docs/bindings.html: Added documentation on how to install the
	  PHP4 bindings.

Thu Sep 09 02:45:24 BST 2004  Olly Betts <olly@survex.com>

	* python/docs/bindings.html: Word-wrapped HTML source.

Thu Sep 09 02:40:17 BST 2004  Olly Betts <olly@survex.com>

	* php4/docs/bindings.html,python/docs/bindings.html: Removed
	  documentation of renaming of empty() methods.

Wed Sep 08 22:16:52 BST 2004  Olly Betts <olly@survex.com>

	* xapian.i: Updated for Query->is_empty() -> Query->empty().

Wed Sep 08 20:39:03 BST 2004  Olly Betts <olly@survex.com>

	* python/Makefile.am,python/smoketest.py: Added a simple testcase
	  to at least ensure the python bindings can be initialise and
	  some simple operations work.

Wed Sep 08 15:23:38 BST 2004  Olly Betts <olly@survex.com>

	* xapian.i: Remove renaming of empty() methods to is_empty().

Wed Sep 08 05:34:10 BST 2004  Olly Betts <olly@survex.com>

	* README: Pike support is now in SWIG it seems.

Wed Sep 08 05:30:58 BST 2004  Olly Betts <olly@survex.com>

	* README: Updated list of languages which SWIG supports.

Wed Sep 08 04:53:07 BST 2004  Olly Betts <olly@survex.com>

	* configure.ac: Disable tcl8 bindings if the tcl8.X-dev package
	  isn't installed.

Wed Sep 08 04:52:19 BST 2004  Olly Betts <olly@survex.com>

	* tcl8/.cvsignore: Ignore xapian.la.

Wed Sep 08 04:49:50 BST 2004  Olly Betts <olly@survex.com>

	* tcl8/.cvsignore: Ignore generated xapian_wrap.cc.

Wed Sep 08 04:15:06 BST 2004  Olly Betts <olly@survex.com>

	* configure.ac,guile/Makefile.am,java/native/Makefile.am,
	  php4/Makefile.am,python/Makefile.am,tcl8/Makefile.am:
	  Use special SWIG PHP ldflags when linking the PHP glue library;
	  Only pass -W* switches when building with GCC; Suppress compiler
	  warnings by passing -Wno-uninitialized when building SWIG glue code;
	  Python bindings now delete generated xapian_wrap.h on "make clean".

Wed Sep 08 04:06:02 BST 2004  Olly Betts <olly@survex.com>

	* python/util.i: Suppress SWIG warning about MatchDecider::operator()
	  director discarding const.

Wed Sep 08 02:37:17 BST 2004  Olly Betts <olly@survex.com>

	* php4/.cvsignore: Updated.

Wed Sep 08 01:27:54 BST 2004  Olly Betts <olly@survex.com>

	* configure.ac,php4/.cvsignore,php4/Makefile.am,
	  php4/docs/bindings.html,php4/docs/examples/simpleindex.php,
	  php4/docs/examples/simplesearch.php: Actually ship docs and
	  examples; fixed bug in includes introduced in last checkin; output
	  swig wrapper as xapian_wrap.cc not xapian_wrap.cpp for consitency
	  with other bindings; fixed documentation of wrapping of
	  Xapian::Query::OP_*; example scripts now load the xapian PHP
	  extension; simplesearch now works with multi-term queries.

Tue Sep 07 22:20:16 BST 2004  Olly Betts <olly@survex.com>

	* configure.ac,php4/.cvsignore,php4/Makefile.am: Don't use -phpfull
	  option to swig.  It's actually as easy to build and install the
	  shared library ourselves, and then we can link with an uninstalled
	  xapian library.

Tue Sep 07 22:18:20 BST 2004  Olly Betts <olly@survex.com>

	* python/Makefile.am: Fixed to use xapian_wrap.cpp not $@ - otherwise
	  "make xapian.py" doesn't work correctly.  Fixed typo in comment.

Fri Sep 03 18:44:56 BST 2004  Olly Betts <olly@survex.com>

	* python/.cvsignore: Added xapian.pyc.

Fri Sep 03 18:41:34 BST 2004  Olly Betts <olly@survex.com>

	* NEWS: Updated.

Fri Sep 03 18:34:21 BST 2004  Olly Betts <olly@survex.com>

	* configure.ac,configure.in: Renamed configure.in to configure.ac.

Fri Sep 03 18:28:54 BST 2004  Olly Betts <olly@survex.com>

	* Makefile.am: Require automake 1.8.5.
	* configure.in: Require autoconf 2.59.  Note that SWIG 1.3.22 doesn't
	  seem to have any changes relevant to us.

Fri Sep 03 18:14:15 BST 2004  Olly Betts <olly@survex.com>

	* python/Makefile.am: Fixed to remove _xapian.la after it is installed
	  (preventing it being installed is really hard to do).  And
	  xapian.py and xapian.pyc aren't BUILT_SOURCES so just put them
	  directly in CLEANFILES.

Fri Sep 03 13:04:42 BST 2004  Olly Betts <olly@survex.com>

	* python/Makefile.am: Byte compile the python code and install that
	  too.

Fri Sep 03 13:03:55 BST 2004  Olly Betts <olly@survex.com>

	* configure.in: Tell libtool not to build static libraries as the
	  bindings all need dynamic ones which can be loaded at runtime.

Wed Sep 01 12:07:08 BST 2004  Olly Betts <olly@survex.com>

	* configure.in: Require Python >= 2.1 for __cmp__ and __eq__.

Thu Aug 19 17:20:45 BST 2004  Olly Betts <olly@survex.com>

	* php4/docs/bindings.html: Document that the 2 argument form of
	  Xapian::Auto::open() for opening a writable database is wrapped
	  as open_writable() (bug #32).

Thu Aug 12 13:26:16 BST 2004  Olly Betts <olly@survex.com>

	* configure.in: Check that the bindings version matches the version of
	  the xapian library.

Thu Aug 12 13:15:01 BST 2004  Olly Betts <olly@survex.com>

	* configure.in,php4/: Include xapian version in output from phpinfo().

Fri Jul 02 14:27:42 BST 2004  Olly Betts <olly@survex.com>

	* php4/docs/bindings.html: Reference to Xapian::Auto::DB_* should be
	  Xapian::DB_*.

Wed Jun 30 14:54:48 BST 2004  Olly Betts <olly@survex.com>

	* configure.in: Version 0.8.1; Corrected --without-tcl help to say
	  it disables Tcl (not Java!) and list the SWIG bindings which
	  --without-swig disables; note that SWIG 1.3.21 isn't relevant
	  and the SWIG changelog URL.

Wed Jun 30 00:09:58 BST 2004  Olly Betts <olly@survex.com>

	* NEWS: Updated for 0.8.1 release.

Tue Jun 29 23:26:36 BST 2004  Eric B. Ridge <ebr@tcdi.com>

	* java/native/,java/org/xapian/: Updates to java bindings:
	  - cleanup usages of XapianObjectHolder to be explicitly created
	    during library initialization
	  - make finalize() methods of Database and WritableDatabase public so
	    they can be called from the outside world (should probably have
	    added explicit close() methods instead).
	  - deprecate document_add_term_nopos(); completely remove from C++
	    wrapper

Tue Jun 29 17:30:17 BST 2004  Richard Boulton <richard@tartarus.org>

	* Makefile.am: Remove Debian files from distribution tarballs,
	  since there will often be multiple patch releases for each
	  release.  Debian files will be available from an apt repository
	  in future.

Tue Jun 29 01:20:22 BST 2004  Eric B. Ridge <ebr@tcdi.com>

	* java/org/xapian/errors/: Removed wrappers for unused error classes
	  which have been pruned from C++.

Sun Jun 27 00:57:25 BST 2004  Olly Betts <olly@survex.com>

	* java/org/xapian/errors/.cvsignore,
	  java/org/xapian/examples/.cvsignore: Created.

Fri May 28 14:35:29 BST 2004  James Aylett  <james@tartarus.org>

	* Add basic documentation and examples to PHP4 bindings.

	* For PHP4, rename overloaded methods and constructors.

	* Add simple access to the prefixes map in QueryParser.

	* Correct simpleindex ports to never generate empty termnames.

Wed May 26 16:18:47 BST 2004  Olly Betts <olly@survex.com>

	* configure.in: Require SWIG 1.3.20 or higher.

Wed May 26 14:51:50 BST 2004  Olly Betts <olly@survex.com>

	* xapian.i: Removed bogus extra ")".

Wed May 26 04:04:06 BST 2004  Olly Betts <olly@survex.com>

	* xapian.i: Fixed the %exception handler to cover all the exceptions
	  Xapian can throw, not just a subset.

Thu May 20 15:55:36 BST 2004  Richard Boulton <richard@tartarus.org>

	* python/docs/: Add examples and documentation to dist (were being
	  installed, but not added to dist, causing make distcheck, and
	  dpkg-buildpackage, to fail).

Thu May 20 15:06:54 BST 2004  Richard Boulton <richard@tartarus.org>

	* Makefile.am: Add debian packaging files to distribution tarball.

Wed May 19 11:27:42 BST 2004  Olly Betts <olly@survex.com>

	* php4/util.i: Make sure that PHP bindings build a module which
	  exports get_module() so PHP is able to load it.

Thu May 13 17:57:50 BST 2004  Olly Betts <olly@survex.com>

	* java/native/WritableDatabase.cc,java/native/org_xapian_XapianJNI.h,
	  java/org/xapian/WritableDatabase.java,
	  java/org/xapian/XapianJNI.java: repalce -> replace.

Thu May 13 10:41:29 BST 2004  Olly Betts <olly@survex.com>

	* configure.in: Test phpize can actually be run, rather than just that
	  it's a readable file or directory.

Wed May 12 01:52:44 BST 2004  Richard Boulton <richard@tartarus.org>

	* configure.in: Revert "test -x" to "test -n", and change
	  previously extant "test -x" to "test -r": test -x isn't
	  portable.

Tue May 11 20:04:36 BST 2004  Richard Boulton <richard@tartarus.org>

	* configure.in: Use $PYTHON instead of python when running python
	  to determine and library and include paths and version number.
	  Also, change tests for non-zeroness of interpreter paths to tests
	  for existence and executability of interpreter paths: this is
	  relevant if configure is passed an interpreter path by the user
	  which doesn't exist (as my debian packaging makefile just did).

Tue May 11 18:06:06 BST 2004  Richard Boulton <richard@tartarus.org>

	* guile/Makefile.am,php4/Makefile.am,python/Makefile.am,
	  tcl8/Makefile.am: Add "-I/usr/include" to the swig line.  This is
	  needed when xapian is installed with a prefix of /usr, since
	  "xapian-config --cxxflags" assumes that it doesn't need to emit
	  -I/usr/include in this situation (presumably on the basis that
	  any sane C compiler will already have that on its path).

Tue Apr 20 03:20:22 BST 2004  Olly Betts <olly@survex.com>

	* configure.in: Generate Makefiles for new directories under java/.

Tue Apr 20 02:27:07 BST 2004  Olly Betts <olly@survex.com>

	* NEWS: Final update for 0.8.0.

Tue Apr 20 02:22:18 BST 2004  Olly Betts <olly@survex.com>

	* java/org/xapian/Makefile.am,java/org/xapian/errors/: Added missing
	  sources for error classes.
	* java/org/xapian/examples/: Added examples of a simple indexer and
	  searcher in java.
	* java/README: Added details of how to run the Java examples.

Tue Apr 20 02:14:58 BST 2004  Olly Betts <olly@survex.com>

	* python/.cvsignore: Ignore generated file xapian_wrap.h.

Mon Apr 19 19:25:05 BST 2004  Olly Betts <olly@survex.com>

	* NEWS,README,configure.in: Version 0.8.0.

Mon Apr 05 22:23:31 BST 2004  Olly Betts <olly@survex.com>

	* README: Added details on adding support for recent languages.

Sun Apr 04 18:53:58 BST 2004  Olly Betts <olly@survex.com>

	* java/native/Document.cc,java/native/org_xapian_XapianJNI.h,
	  java/org/xapian/: Applied update from Eric B. Ridge.  Added
	  support for Xapian::Document::add_term() - new name for
	  add_term_nopos().

Sun Apr 04 18:53:00 BST 2004  Olly Betts <olly@survex.com>

	* xapian.i: Added add_term() - new name for add_term_nopos().

Wed Mar 03 19:04:04 GMT 2004  Olly Betts <olly@survex.com>

	* configure.in: Only enable python bindings for python 1.5 or later
	  (since that's what SWIG supports).

Sun Feb 22 04:28:18 GMT 2004  Olly Betts <olly@survex.com>

	* configure.in: Changed --disable-LANGUAGE to be --without-LANGUAGE
	  (fits better with autoconf's intended usages).

Sun Feb 22 02:41:20 GMT 2004  Olly Betts <olly@survex.com>

	* configure.in: Added --disable-LANGUAGE options to allow bindings to
	  be forcibly disabled.  Added (disabled) checks for Guile, as it
	  looks like support will be resurrected soon.

Tue Jan 13 01:50:27 GMT 2004  Olly Betts <olly@survex.com>

	* configure.in: Check PHP version is at least 4.0.
	* configure.in,tcl8/Makefile.am: Look for tclsh and enable building
	  tcl bindings if it's at least version 8.0; get lib and include
	  directories from tclsh and use those for building the bindings.

Mon Jan 12 17:52:39 GMT 2004  Olly Betts <olly@survex.com>

	* python/docs/bindings.html: OMMSET_* and OMESET_* -> MSET_* and
	  ESET_* (in line with recent change to python/util.i).  Also
	  corrected a few typos.

Mon Jan 12 17:49:30 GMT 2004  Olly Betts <olly@survex.com>

	* configure.in: Check for jni.h before enabling java bindings.

Tue Jan  6 10:15:00 2004  James Aylett  <james@tartarus.org>

	* TCL bindings: get them to build (not built automatically)

Thu Jan  1 22:46:51 2004  James Aylett  <james@tartarus.org>

	* Python bindings: MSet provides a Python iterator
	  (new target language-specific interface file extra.i
	  included at end of xapian.i to accomodate this)

Thu Jan  1 22:45:26 2004  James Aylett  <james@tartarus.org>

	* python/util.i: OMMSET_* and OMESET_* -> MSET_* and ESET_*

Thu Jan  1 22:42:57 2004  James Aylett  <james@tartarus.org>

	* xapian.i: a couple of Xapian::Query constructors weren't being
	  wrapped, including one explicitly used in some of my Python
	  binding examples :-(

Sun Dec 28 16:06:50 2003  James Aylett  <james@tartarus.org>

	* Python bindings: enable directors for MatchDecider, to allow
	  subclassing in Python. Add documentation and an example.

	* Add a Python example equivalent to simpleexpand in xapian-examples

Mon Dec 08 02:12:09 GMT 2003  Olly Betts <olly@survex.com>

	* Makefile.am,configure.in,java/: Initial check-in of Eric B. Ridge's
	  JNI bindings.  Needs more work.

Mon Dec 08 02:11:03 GMT 2003  Olly Betts <olly@survex.com>

	* python/docs/.cvsignore,python/docs/examples/.cvsignore: Ignore
	  Makefile too.

Sun Dec  7 13:11:56 BST 2003  James Aylett  <james@tartarus.org>

	* Added basic documentation, and two examples, for Python bindings

Thu Oct 02 17:34:47 BST 2003  Olly Betts <olly@survex.com>

	* configure.in: Version 0.7.4.

Tue Sep  2 17:01:08 BST 2003  James Aylett  <james@tartarus.org>

	* xapian.i: using namespace std in SWIG parsed segment to sort out
	  typemaps.

Fri Aug 08 21:36:20 BST 2003  Olly Betts <olly@survex.com>

	* configure.in: Version 0.7.3.

Fri Aug  8 12:26:45 BST 2003  Richard Boulton <richard@tartarus.org>

	* configure.in: Check for absence of SWIG, and report error more
	  nicely if so.

Sat Jul 26 21:04:06 BST 2003  Olly Betts <olly@survex.com>

	* php4/Makefile.am: lib omqueryparser is now xapianqueryparser.
	* python/Makefile.am: XAPIAN_LIBS now includes -lxapianqueryparser.

Sat Jul 26 18:33:42 BST 2003  Olly Betts <olly@survex.com>

	* configure.in: Converted to use XO_LIB_XAPIAN.

Fri Jul 25 11:02:43 2003  James Aylett  <james@tartarus.org>

	* {tcl8,guile}/util.i: convert typemaps to SWIG 1.3 style

Fri Jul 25 11:01:15 2003  James Aylett  <james@tartarus.org>

	* python/Makefile.am: add -lomqueryparser to complete link

Tue Jul 15 13:50:25 2003  James Aylett  <james@tartarus.org>

	* [langdir]/Makefile.am: use -I$(srcdir) not -I. so VPATH
	  builds work again

Fri Jul 11 15:10:27 BST 2003  Olly Betts <olly@survex.com>

	* configure.in: Version 0.7.2.

Fri Jul 11 14:53:35 BST 2003  Olly Betts <olly@survex.com>

	* Makefile.am,configure.in: Include code for partly done guile and
	  tcl8 bindings in the distribution - it may inspire somebody to
	  finish them off.
	* guile/Makefile.am,tcl8/Makefile.am: Removed -shadow from swig
	  invocation.
	* php4/Makefile.am: Fixed not to build subproject every time.

Fri Jul 11 14:42:42 BST 2003  Olly Betts <olly@survex.com>

	* configure.in: Added check for location of Xapian installation.
	* guile/Makefile.am,php4/Makefile.am,python/Makefile.am,
	  tcl8/Makefile.am: Added -I for Xapian.

Fri Jul 11 14:27:04 BST 2003  Olly Betts <olly@survex.com>

	* Moved bindings out of xapian-core into their own module.<|MERGE_RESOLUTION|>--- conflicted
+++ resolved
@@ -1,4 +1,3 @@
-<<<<<<< HEAD
 Fri Feb 05 17:41:38 GMT 2010  Richard Boulton <richard@tartarus.org>
 
 	* python/pythontest2.py: UnbiasedNumericRanges now expects to be
@@ -47,7 +46,7 @@
 
 	* NEWS,csharp/Makefile.am,python/extra.i,python/pythontest.py,
 	  python/util.i,xapian.i: Restore the changes.
-=======
+
 Sun Jun 27 05:24:00 GMT 2010  Olly Betts <olly@survex.com>
 
 	* NEWS,configure.ac: Update for 1.2.2.
@@ -271,7 +270,6 @@
 
 	* php/util.i: Remove (C) header since the code it was added for was
 	  reverted.
->>>>>>> 1157d3c7
 
 Fri Feb 05 11:42:29 GMT 2010  Richard Boulton <richard@tartarus.org>
 
