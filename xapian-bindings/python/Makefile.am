## Process this file with automake to produce Makefile.in

# `make QUIET=' overrides `./configure --enable-quiet'.
# `make QUIET=y' overrides `./configure' without `--enable-quiet'.
LIBTOOL = @LIBTOOL@ $(QUIET:y=--quiet)

include ../generic/generic.mk

TESTS_ENVIRONMENT = PYTHONPATH=. $(PYTHON)

## Test programs to be run
TESTS = smoketest.py pythontest.py

BUILT_SOURCES = modern/xapian_wrap.cc modern/xapian_wrap.h modern/xapian.py

if !MAINTAINER_NO_DOCS
DOCCOMMENTS_I = doccomments.i
DOCCOMMENTS_I_FLAGS=-DDOCCOMMENTS_I_SOURCES
endif

EXTRA_DIST = util.i extra.i extracomments.i except.i $(DOCCOMMENTS_I) \
	testsuite.py $(TESTS) $(BUILT_SOURCES)

SUBDIRS = docs

pkgpylibdir = @PYTHON_LIB@/xapian

# Install as _DATA rather than _SCRIPTS because we don't want to make these
# executable (they don't have a #! line).
pkgpylib_DATA = xapian/__init__.py xapian/__init__.pyc xapian/__init__.pyo

pkgpylib_LTLIBRARIES = _xapian.la

# Remove the .la file - _xapian.la is never linked against (it's a module)
# and Python doesn't use libltdl.  Note that the library gets installed by
# install-data, so that's where we need to hook.
install-data-hook:
	rm -f $(DESTDIR)$(pkgpylibdir)/_xapian.la

# Because we don't install the .la file, "make uninstall" doesn't work and
# we need to remove the file ourselves.
uninstall-local:
<<<<<<< HEAD
	rm -f $(DESTDIR)$(pkgpylibdir)/_xapian$(PYTHON_SO)
=======
	rm -f $(DESTDIR)$(pylibdir)/_xapian$(PYTHON_SO)
>>>>>>> 3951e04a

AM_CPPFLAGS = -I$(PYTHON_INC)
AM_CXXFLAGS = $(SWIG_CXXFLAGS) $(XAPIAN_CXXFLAGS)
_xapian_la_LDFLAGS = -avoid-version -module -shrext "$(PYTHON_SO)" $(NO_UNDEFINED)
_xapian_la_SOURCES = modern/xapian_wrap.cc
_xapian_la_LIBADD = $(XAPIAN_LIBS) $(PYTHON_LIBS)

# In a distribution, xapian.py is in $(srcdir)/modern, and python will always
# generate the .pyc and .pyo files in the same directory as the .py file.
# However, $(srcdir) might be shared between builds for different python
# versions so we can't let the .pyc and .pyo files get written there.  Hence we
# copy the .py file to the build directory from wherever it actually is and use
# the copy.  We also rename the copy to __init__.py so that it can be installed
# in a "xapian" directory and be treated as a package.
xapian/__init__.py: modern/xapian.py
	-test -d xapian || mkdir xapian
	cp `test -f modern/xapian.py || echo '$(srcdir)/'`modern/xapian.py xapian/__init__.py

# We "import _xapian" first so that if we fail to import the glue library
<<<<<<< HEAD
# we don't generate a broken __init__.pyc or __init__.pyo.
xapian/__init__.pyc: xapian/__init__.py xapian/_xapian$(PYTHON_SO)
	PYTHONPATH=xapian $(PYTHON) -c "import _xapian"
	PYTHONPATH=. $(PYTHON) -c "import xapian"

xapian/__init__.pyo: xapian/__init__.py xapian/_xapian$(PYTHON_SO)
	PYTHONPATH=xapian $(PYTHON) -O -c "import _xapian"
	PYTHONPATH=. $(PYTHON) -O -c "import xapian"

xapian/_xapian$(PYTHON_SO): _xapian.la
	-test -d xapian || mkdir xapian
	$(LIBTOOL) --config > libtoolconfig.tmp
	. ./libtoolconfig.tmp; cp $$objdir/_xapian$(PYTHON_SO) xapian
	rm -f libtoolconfig.tmp

CLEANFILES = xapian/_xapian$(PYTHON_SO) xapian/__init__.py xapian/__init__.pyc xapian/__init__.pyo testsuite.pyc

# Clean the xapian directory which we created, if it's empty
clean-local:
	-rmdir xapian
=======
# we don't generate a broken xapian.pyc or xapian.pyo.
xapian.pyc: xapian.py _xapian$(PYTHON_SO)
	PYTHONPATH=. $(PYTHON) -c "import _xapian;import xapian"

xapian.pyo: xapian.py _xapian$(PYTHON_SO)
	PYTHONPATH=. $(PYTHON) -O -c "import _xapian;import xapian"

_xapian$(PYTHON_SO): _xapian.la
	$(LIBTOOL) --config > libtoolconfig.tmp
	. ./libtoolconfig.tmp; cp $$objdir/_xapian$(PYTHON_SO) .
	rm -f libtoolconfig.tmp

CLEANFILES = _xapian$(PYTHON_SO) xapian.py xapian.pyc xapian.pyo testsuite.pyc
>>>>>>> 3951e04a

if MAINTAINER_MODE
# We need to explicitly set -outdir because on Windows, SWIG splits paths at
# "\" when extracting the output directory from the value passed to the -o
# option.

BUILT_SOURCES += except.i $(DOCCOMMENTS_I)
except.i: generate-python-exceptions ../../xapian-core/exception_data.pm
	./generate-python-exceptions

doccomments.i: doxy2swig.py ../../xapian-core/exception_data.pm ../../xapian-core/docs/apidoc/xml/index.xml
	$(PYTHON) doxy2swig.py ../../xapian-core/docs/apidoc/xml/index.xml doccomments.i

modern/xapian_wrap.cc modern/xapian_wrap.h modern/xapian.py modern/xapian_wrap.d: modern/xapian_wrap.stamp
	@stamp=modern/xapian_wrap.stamp; $(make_many_locked)
modern/xapian_wrap.stamp: $(SWIG_sources) util.i except.i $(DOCCOMMENTS_I) extra.i extracomments.i
	-test -d modern || mkdir modern
	$(multitarget_begin)
	$(SWIG) $(SWIG_includes) $(SWIG_FLAGS) $(DOCCOMMENTS_I_FLAGS) -c++ \
	    -python -threads -shadow -modern -O -outdir modern \
	    -o modern/xapian_wrap.cc -MD -MF modern/xapian_wrap_d.tmp $(SWIG_mainsource)
	$(PERL) -pe 's!modern/xapian_wrap.cc:!modern/xapian_wrap.stamp:!' modern/xapian_wrap_d.tmp > modern/xapian_wrap_d2.tmp
	mv modern/xapian_wrap_d2.tmp modern/xapian_wrap.d
	rm modern/xapian_wrap_d.tmp
	$(PERL) -pe 's/class Error:/class Error(Exception):/' modern/xapian.py > modern/xapian_py.tmp
	mv modern/xapian_py.tmp modern/xapian.py
	$(multitarget_end)

-include modern/xapian_wrap.d

CLEANFILES += $(BUILT_SOURCES) modern/xapian_wrap.d modern/xapian_wrap.stamp
else
MAINTAINERCLEANFILES = $(BUILT_SOURCES)
endif<|MERGE_RESOLUTION|>--- conflicted
+++ resolved
@@ -1,8 +1,4 @@
 ## Process this file with automake to produce Makefile.in
-
-# `make QUIET=' overrides `./configure --enable-quiet'.
-# `make QUIET=y' overrides `./configure' without `--enable-quiet'.
-LIBTOOL = @LIBTOOL@ $(QUIET:y=--quiet)
 
 include ../generic/generic.mk
 
@@ -23,28 +19,24 @@
 
 SUBDIRS = docs
 
-pkgpylibdir = @PYTHON_LIB@/xapian
+pylibdir = @PYTHON_LIB@
 
 # Install as _DATA rather than _SCRIPTS because we don't want to make these
 # executable (they don't have a #! line).
-pkgpylib_DATA = xapian/__init__.py xapian/__init__.pyc xapian/__init__.pyo
+pylib_DATA = xapian.py xapian.pyc xapian.pyo
 
-pkgpylib_LTLIBRARIES = _xapian.la
+pylib_LTLIBRARIES = _xapian.la
 
 # Remove the .la file - _xapian.la is never linked against (it's a module)
 # and Python doesn't use libltdl.  Note that the library gets installed by
 # install-data, so that's where we need to hook.
 install-data-hook:
-	rm -f $(DESTDIR)$(pkgpylibdir)/_xapian.la
+	rm -f $(DESTDIR)$(pylibdir)/_xapian.la
 
 # Because we don't install the .la file, "make uninstall" doesn't work and
 # we need to remove the file ourselves.
 uninstall-local:
-<<<<<<< HEAD
-	rm -f $(DESTDIR)$(pkgpylibdir)/_xapian$(PYTHON_SO)
-=======
 	rm -f $(DESTDIR)$(pylibdir)/_xapian$(PYTHON_SO)
->>>>>>> 3951e04a
 
 AM_CPPFLAGS = -I$(PYTHON_INC)
 AM_CXXFLAGS = $(SWIG_CXXFLAGS) $(XAPIAN_CXXFLAGS)
@@ -57,35 +49,11 @@
 # However, $(srcdir) might be shared between builds for different python
 # versions so we can't let the .pyc and .pyo files get written there.  Hence we
 # copy the .py file to the build directory from wherever it actually is and use
-# the copy.  We also rename the copy to __init__.py so that it can be installed
-# in a "xapian" directory and be treated as a package.
-xapian/__init__.py: modern/xapian.py
-	-test -d xapian || mkdir xapian
-	cp `test -f modern/xapian.py || echo '$(srcdir)/'`modern/xapian.py xapian/__init__.py
+# the copy.
+xapian.py: modern/xapian.py
+	cp `test -f modern/xapian.py || echo '$(srcdir)/'`modern/xapian.py .
 
 # We "import _xapian" first so that if we fail to import the glue library
-<<<<<<< HEAD
-# we don't generate a broken __init__.pyc or __init__.pyo.
-xapian/__init__.pyc: xapian/__init__.py xapian/_xapian$(PYTHON_SO)
-	PYTHONPATH=xapian $(PYTHON) -c "import _xapian"
-	PYTHONPATH=. $(PYTHON) -c "import xapian"
-
-xapian/__init__.pyo: xapian/__init__.py xapian/_xapian$(PYTHON_SO)
-	PYTHONPATH=xapian $(PYTHON) -O -c "import _xapian"
-	PYTHONPATH=. $(PYTHON) -O -c "import xapian"
-
-xapian/_xapian$(PYTHON_SO): _xapian.la
-	-test -d xapian || mkdir xapian
-	$(LIBTOOL) --config > libtoolconfig.tmp
-	. ./libtoolconfig.tmp; cp $$objdir/_xapian$(PYTHON_SO) xapian
-	rm -f libtoolconfig.tmp
-
-CLEANFILES = xapian/_xapian$(PYTHON_SO) xapian/__init__.py xapian/__init__.pyc xapian/__init__.pyo testsuite.pyc
-
-# Clean the xapian directory which we created, if it's empty
-clean-local:
-	-rmdir xapian
-=======
 # we don't generate a broken xapian.pyc or xapian.pyo.
 xapian.pyc: xapian.py _xapian$(PYTHON_SO)
 	PYTHONPATH=. $(PYTHON) -c "import _xapian;import xapian"
@@ -99,7 +67,6 @@
 	rm -f libtoolconfig.tmp
 
 CLEANFILES = _xapian$(PYTHON_SO) xapian.py xapian.pyc xapian.pyo testsuite.pyc
->>>>>>> 3951e04a
 
 if MAINTAINER_MODE
 # We need to explicitly set -outdir because on Windows, SWIG splits paths at
@@ -113,24 +80,19 @@
 doccomments.i: doxy2swig.py ../../xapian-core/exception_data.pm ../../xapian-core/docs/apidoc/xml/index.xml
 	$(PYTHON) doxy2swig.py ../../xapian-core/docs/apidoc/xml/index.xml doccomments.i
 
-modern/xapian_wrap.cc modern/xapian_wrap.h modern/xapian.py modern/xapian_wrap.d: modern/xapian_wrap.stamp
+modern/xapian_wrap.cc modern/xapian_wrap.h modern/xapian.py: modern/xapian_wrap.stamp
 	@stamp=modern/xapian_wrap.stamp; $(make_many_locked)
 modern/xapian_wrap.stamp: $(SWIG_sources) util.i except.i $(DOCCOMMENTS_I) extra.i extracomments.i
 	-test -d modern || mkdir modern
 	$(multitarget_begin)
 	$(SWIG) $(SWIG_includes) $(SWIG_FLAGS) $(DOCCOMMENTS_I_FLAGS) -c++ \
 	    -python -threads -shadow -modern -O -outdir modern \
-	    -o modern/xapian_wrap.cc -MD -MF modern/xapian_wrap_d.tmp $(SWIG_mainsource)
-	$(PERL) -pe 's!modern/xapian_wrap.cc:!modern/xapian_wrap.stamp:!' modern/xapian_wrap_d.tmp > modern/xapian_wrap_d2.tmp
-	mv modern/xapian_wrap_d2.tmp modern/xapian_wrap.d
-	rm modern/xapian_wrap_d.tmp
+	    -o modern/xapian_wrap.cc $(SWIG_mainsource)
 	$(PERL) -pe 's/class Error:/class Error(Exception):/' modern/xapian.py > modern/xapian_py.tmp
 	mv modern/xapian_py.tmp modern/xapian.py
 	$(multitarget_end)
 
--include modern/xapian_wrap.d
-
-CLEANFILES += $(BUILT_SOURCES) modern/xapian_wrap.d modern/xapian_wrap.stamp
+CLEANFILES += $(BUILT_SOURCES) modern/xapian_wrap.stamp
 else
 MAINTAINERCLEANFILES = $(BUILT_SOURCES)
 endif